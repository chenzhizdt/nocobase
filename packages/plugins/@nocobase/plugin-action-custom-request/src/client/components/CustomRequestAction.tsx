--- conflicted
+++ resolved
@@ -16,23 +16,6 @@
 
 export const CustomRequestActionACLDecorator = (props) => {
   const apiClient = useAPIClient();
-<<<<<<< HEAD
-  const isRoot = apiClient.auth.role === 'root';
-  const fieldSchema = useFieldSchema();
-  const { data } = useRequest<{ data: string[] }>(
-    {
-      url: listByCurrentRoleUrl,
-    },
-    {
-      manual: isRoot,
-      cacheKey: listByCurrentRoleUrl,
-    },
-  );
-  const requestId = fieldSchema?.['x-custom-request-id'] || fieldSchema?.['x-uid'];
-  if (!isRoot && !data?.data?.includes(requestId)) {
-    return null;
-  }
-=======
   // const isRoot = apiClient.auth.role === 'root';
   // const fieldSchema = useFieldSchema();
   // const { data } = useRequest<{ data: string[] }>(
@@ -48,7 +31,6 @@
   // // if (!isRoot && !data?.data?.includes(fieldSchema?.['x-uid'])) {
   // //   return null;
   // // }
->>>>>>> cf7131a3
 
   return <ACLActionProvider>{props.children}</ACLActionProvider>;
 };
