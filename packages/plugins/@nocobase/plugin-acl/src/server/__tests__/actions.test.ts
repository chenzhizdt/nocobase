/**
 * This file is part of the NocoBase (R) project.
 * Copyright (c) 2020-2024 NocoBase Co., Ltd.
 * Authors: NocoBase Team.
 *
 * This project is dual-licensed under AGPL-3.0 and NocoBase Commercial License.
 * For more information, please refer to: https://www.nocobase.com/agreement.
 */

import { MockServer } from '@nocobase/test';
import { prepareApp } from './prepare';

describe('destroy action with acl', () => {
  let app: MockServer;
  let Post;

  beforeEach(async () => {
    app = await prepareApp();

    Post = app.collection({
      name: 'posts',
      fields: [
        { type: 'string', name: 'title' },
        {
          type: 'bigInt',
          name: 'createdById',
        },
      ],
    });

    await app.db.sync();
  });

  afterEach(async () => {
    await app.destroy();
  });

  it('should create role through user resource', async () => {
    const UserCollection = app.db.getCollection('users');

    const user = await UserCollection.repository.create({
      values: {
        name: 'test_user',
      },
    });

    const userRolesRepository = app.db.getRepository('users.roles', user.get('id'));
    const roleName = 'r_voluptas-assumenda-omnis';
    await userRolesRepository.create({
      values: {
        name: roleName,
        snippets: ['!ui.*', '!pm', '!pm.*'],
        title: 'r_harum-qui-doloremque',
        resources: [
          {
            usingActionsConfig: true,
            actions: [
              {
                name: 'create',
                fields: ['id', 'nickname', 'username', 'email', 'phone', 'password', 'roles'],
                scope: null,
              },
              {
                name: 'view',
                fields: ['id', 'nickname', 'username', 'email', 'phone', 'password', 'roles'],
                scope: {
                  name: '数据范围',
                  scope: {
                    createdById: '{{ ctx.state.currentUser.id }}',
                  },
                },
              },
            ],
            name: 'users',
          },
        ],
      },
    });

    const role = await app.db.getRepository('roles').findOne({
      filter: {
        name: roleName,
      },
      appends: ['resources'],
    });

    expect(role.get('resources').length).toBe(1);
  });

  it('should load the association collection when the source collection does not have the createdById field', async () => {
    const A = app.collection({
      name: 'a',
      fields: [
        { type: 'string', name: 'title' },
        { type: 'belongsToMany', name: 'bs', target: 'b' },
      ],
    });

    const B = app.collection({
      name: 'b',
      fields: [{ type: 'string', name: 'title' }],
    });

    await app.db.sync();

    await A.repository.create({
      values: [
        {
          title: 'a1',
          bs: [
            {
              title: 'b1',
            },
          ],
        },
      ],
    });

    const userRole = app.acl.define({
      role: 'user',
      strategy: {
        actions: ['view:own'],
      },
    });

<<<<<<< HEAD
    const user = await app.db.getRepository('users').findOne();
    app.resourcer.use(
      (ctx, next) => {
        ctx.state.currentRole = 'user';
        ctx.state.currentRoles = ['user'];
        ctx.state.currentUser = {
          id: user.id,
        };
        return next();
      },
      {
        before: 'acl',
      },
    );
=======
    app.acl.use((ctx, next) => {
      ctx.state.currentRole = 'user';
      ctx.state.currentRoles = ['user'];
      ctx.state.currentUser = {
        id: 1,
      };
      return next();
    });
>>>>>>> 53293ce2

    const a1 = await A.repository.findOne({ filter: { title: 'a1' } });

    const response = await (await app.agent().login(user.id)).resource('a.bs', a1.get('id')).list();
    expect(response.statusCode).toEqual(200);
  });

  it('should throw error when user has no permission to destroy record', async () => {
    const userRole = app.acl.define({
      role: 'user',
    });

    // user can destroy post which created by himself
    userRole.grantAction('posts:destroy', {
      own: true,
    });

    const p1 = await Post.repository.create({
      values: {
        title: 'p1',
        createById: 2,
      },
    });

    const user = await app.db.getRepository('users').findOne();
    app.resourcer.use(
      (ctx, next) => {
        ctx.state.currentRole = 'user';
        ctx.state.currentRoles = ['user'];
        ctx.state.currentUser = {
          id: user.id,
        };
        return next();
      },
      {
        before: 'acl',
        after: 'auth',
      },
    );

    const response = await (await app.agent().login(user.id)).resource('posts').destroy({
      filterByTk: p1.get('id'),
    });

    // should throw errors
    expect(response.statusCode).toEqual(403);
  });

  it.skip('should throw error when user has no permissions with array query', async () => {
    const userRole = app.acl.define({
      role: 'user',
    });

    userRole.grantAction('posts:destroy', {
      filter: {
        'title.$in': ['p1', 'p2', 'p3'],
      },
    });

    await Post.repository.create({
      values: [
        {
          title: 'p1',
        },
        {
          title: 'p2',
        },
        {
          title: 'p3',
        },
        {
          title: 'p4',
        },
        {
          title: 'p5',
        },
        {
          title: 'p6',
        },
      ],
    });

    app.resourcer.use(
      (ctx, next) => {
        ctx.state.currentRole = 'user';
        ctx.state.currentRoles = ['user'];
        ctx.state.currentUser = {
          id: 1,
        };
        return next();
      },
      {
        before: 'acl',
        after: 'auth',
      },
    );

    const response = await app
      .agent()
      .resource('posts')
      .destroy({
        filter: {
          'title.$in': ['p4', 'p5', 'p6'],
        },
      });

    expect(response.statusCode).toEqual(403);

    expect(await Post.repository.count()).toBe(6);

    const response2 = await app
      .agent()
      .resource('posts')
      .destroy({
        filter: {
          'title.$in': ['p1'],
        },
      });

    expect(response2.statusCode).toEqual(200);
  });
});<|MERGE_RESOLUTION|>--- conflicted
+++ resolved
@@ -123,7 +123,44 @@
       },
     });
 
-<<<<<<< HEAD
+    const user = await app.db.getRepository('users').findOne();
+    app.acl.use(
+      (ctx, next) => {
+        ctx.state.currentRole = 'user';
+        ctx.state.currentRoles = ['user'];
+        ctx.state.currentUser = {
+          id: user.id,
+        };
+        return next();
+      },
+      {
+        before: 'acl',
+      },
+    );
+
+    const a1 = await A.repository.findOne({ filter: { title: 'a1' } });
+
+    const response = await (await app.agent().login(user.id)).resource('a.bs', a1.get('id')).list();
+    expect(response.statusCode).toEqual(200);
+  });
+
+  it('should throw error when user has no permission to destroy record', async () => {
+    const userRole = app.acl.define({
+      role: 'user',
+    });
+
+    // user can destroy post which created by himself
+    userRole.grantAction('posts:destroy', {
+      own: true,
+    });
+
+    const p1 = await Post.repository.create({
+      values: {
+        title: 'p1',
+        createById: 2,
+      },
+    });
+
     const user = await app.db.getRepository('users').findOne();
     app.resourcer.use(
       (ctx, next) => {
@@ -136,54 +173,6 @@
       },
       {
         before: 'acl',
-      },
-    );
-=======
-    app.acl.use((ctx, next) => {
-      ctx.state.currentRole = 'user';
-      ctx.state.currentRoles = ['user'];
-      ctx.state.currentUser = {
-        id: 1,
-      };
-      return next();
-    });
->>>>>>> 53293ce2
-
-    const a1 = await A.repository.findOne({ filter: { title: 'a1' } });
-
-    const response = await (await app.agent().login(user.id)).resource('a.bs', a1.get('id')).list();
-    expect(response.statusCode).toEqual(200);
-  });
-
-  it('should throw error when user has no permission to destroy record', async () => {
-    const userRole = app.acl.define({
-      role: 'user',
-    });
-
-    // user can destroy post which created by himself
-    userRole.grantAction('posts:destroy', {
-      own: true,
-    });
-
-    const p1 = await Post.repository.create({
-      values: {
-        title: 'p1',
-        createById: 2,
-      },
-    });
-
-    const user = await app.db.getRepository('users').findOne();
-    app.resourcer.use(
-      (ctx, next) => {
-        ctx.state.currentRole = 'user';
-        ctx.state.currentRoles = ['user'];
-        ctx.state.currentUser = {
-          id: user.id,
-        };
-        return next();
-      },
-      {
-        before: 'acl',
         after: 'auth',
       },
     );
