/**
 * This file is part of the NocoBase (R) project.
 * Copyright (c) 2020-2024 NocoBase Co., Ltd.
 * Authors: NocoBase Team.
 *
 * This project is dual-licensed under AGPL-3.0 and NocoBase Commercial License.
 * For more information, please refer to: https://www.nocobase.com/agreement.
 */

import { observer } from '@formily/react';
import { Plugin, useCompile, lazy } from '@nocobase/client';
import { Registry } from '@nocobase/utils/client';
import MobileManager from '@nocobase/plugin-mobile/client';

// import { ExecutionPage } from './ExecutionPage';
// import { WorkflowPage } from './WorkflowPage';
// import { WorkflowPane } from './WorkflowPane';
const { ExecutionPage } = lazy(() => import('./ExecutionPage'), 'ExecutionPage');
const { WorkflowPage } = lazy(() => import('./WorkflowPage'), 'WorkflowPage');
const { WorkflowPane } = lazy(() => import('./WorkflowPane'), 'WorkflowPane');

import { lang, NAMESPACE } from './locale';
import { Instruction } from './nodes';
import CalculationInstruction from './nodes/calculation';
import ConditionInstruction from './nodes/condition';
import MultiConditionsInstruction from './nodes/multi-conditions';
import CreateInstruction from './nodes/create';
import DestroyInstruction from './nodes/destroy';
import EndInstruction from './nodes/end';
import QueryInstruction from './nodes/query';
import UpdateInstruction from './nodes/update';
import { BindWorkflowConfig } from './settings/BindWorkflowConfig';
import { Trigger } from './triggers';
import CollectionTrigger from './triggers/collection';
import ScheduleTrigger from './triggers/schedule';
import { getWorkflowDetailPath, getWorkflowExecutionsPath } from './utils';
import { VariableOption } from './variable';
import {
  MobileTabBarWorkflowTasksItem,
  TasksCountsProvider,
  TasksProvider,
  tasksSchemaInitializerItem,
  TaskTypeOptions,
  WorkflowTasks,
  WorkflowTasksMobile,
} from './WorkflowTasks';
import { WorkflowCollectionsProvider } from './WorkflowCollectionsProvider';
<<<<<<< HEAD
=======
import { observer } from '@formily/react';
import { Space, Tooltip } from 'antd';
import React from 'react';
import { QuestionCircleOutlined } from '@ant-design/icons';
>>>>>>> f18624a4

const workflowConfigSettings = {
  Component: BindWorkflowConfig,
};

type InstructionGroup = {
  key?: string;
  label: string;
};

export default class PluginWorkflowClient extends Plugin {
  triggers = new Registry<Trigger>();
  instructions = new Registry<Instruction>();
  instructionGroups = new Registry<InstructionGroup>();
  systemVariables = new Registry<VariableOption>();

  taskTypes = new Registry<TaskTypeOptions>();

  useTriggersOptions = () => {
    const compile = useCompile();
    return Array.from(this.triggers.getEntities())
      .map(([value, { title, ...options }]) => ({
        value,
        label: compile(title),
        color: 'gold',
        options,
      }))
      .sort((a, b) => a.label.localeCompare(b.label));
  };

  useInstructionGroupOptions = () => {
    const compile = useCompile();
    return Array.from(this.instructionGroups.getEntities()).map(([key, { label }]) => ({
      key,
      label: compile(label),
    }));
  };

  isWorkflowSync(workflow) {
    return this.triggers.get(workflow.type)?.sync ?? workflow.sync;
  }

  registerTrigger(type: string, trigger: Trigger | { new (): Trigger }) {
    if (typeof trigger === 'function') {
      this.triggers.register(type, new trigger());
    } else if (trigger) {
      this.triggers.register(type, trigger);
    } else {
      throw new TypeError('invalid trigger type to register');
    }
  }

  registerInstruction(type: string, instruction: Instruction | { new (): Instruction }) {
    if (typeof instruction === 'function') {
      this.instructions.register(type, new instruction());
    } else if (instruction instanceof Instruction) {
      this.instructions.register(type, instruction);
    } else {
      throw new TypeError('invalid instruction type to register');
    }
  }

  registerInstructionGroup(key: string, group: InstructionGroup) {
    this.instructionGroups.register(key, group);
  }

  registerSystemVariable(option: VariableOption) {
    this.systemVariables.register(option.key, option);
  }

  registerTaskType(key: string, option: TaskTypeOptions) {
    this.taskTypes.register(key, { ...option, key });
  }

  async load() {
    this.app.addProvider(WorkflowCollectionsProvider);
    this.app.addProvider(TasksProvider);

    this.app.pluginSettingsManager.add(NAMESPACE, {
      icon: 'PartitionOutlined',
      title: `{{t("Workflow", { ns: "${NAMESPACE}" })}}`,
      isPinned: true,
      Component: WorkflowPane,
      sort: 300,
      aclSnippet: 'pm.workflow.workflows',
    });

    this.app.schemaSettingsManager.addItem('actionSettings:submit', 'workflowConfig', workflowConfigSettings);
    this.app.schemaSettingsManager.addItem('actionSettings:createSubmit', 'workflowConfig', workflowConfigSettings);
    this.app.schemaSettingsManager.addItem('actionSettings:updateSubmit', 'workflowConfig', workflowConfigSettings);
    this.app.schemaSettingsManager.addItem('actionSettings:saveRecord', 'workflowConfig', workflowConfigSettings);
    this.app.schemaSettingsManager.addItem('actionSettings:updateRecord', 'workflowConfig', workflowConfigSettings);
    this.app.schemaSettingsManager.addItem('actionSettings:delete', 'workflowConfig', workflowConfigSettings);
    this.app.schemaSettingsManager.addItem('actionSettings:bulkEditSubmit', 'workflowConfig', workflowConfigSettings);

    this.router.add('admin.workflow.workflows.id', {
      path: getWorkflowDetailPath(':id'),
      Component: WorkflowPage,
    });

    this.router.add('admin.workflow.executions.id', {
      path: getWorkflowExecutionsPath(':id'),
      Component: ExecutionPage,
    });

    this.router.add('admin.workflow.tasks', {
      path: '/admin/workflow/tasks/:taskType?/:status?/:popupId?',
      Component: WorkflowTasks,
    });

    const mobileManager = this.pm.get(MobileManager);
    this.app.schemaInitializerManager.addItem('mobile:tab-bar', 'workflow-tasks', tasksSchemaInitializerItem);
    this.app.addComponents({ TasksCountsProvider, MobileTabBarWorkflowTasksItem });
    if (mobileManager.mobileRouter) {
      const MobileComponent = observer(WorkflowTasksMobile, { displayName: 'WorkflowTasksMobile' });
      // mobileManager.mobileRouter.add('mobile.page.workflow.tasks', {
      //   path: '/page/workflow-tasks',
      //   Component: MobileComponent,
      // });
      mobileManager.mobileRouter.add('mobile.page.workflow.tasks.list', {
        path: '/page/workflow-tasks/:taskType?/:status?/:popupId?',
        Component: MobileComponent,
      });
    }

    this.registerInstructionGroup('control', { key: 'control', label: `{{t("Control", { ns: "${NAMESPACE}" })}}` });
    this.registerInstructionGroup('calculation', {
      key: 'calculation',
      label: `{{t("Calculation", { ns: "${NAMESPACE}" })}}`,
    });
    this.registerInstructionGroup('collection', {
      key: 'collection',
      label: `{{t("Collection operations", { ns: "${NAMESPACE}" })}}`,
    });
    this.registerInstructionGroup('manual', { key: 'manual', label: `{{t("Manual", { ns: "${NAMESPACE}" })}}` });
    this.registerInstructionGroup('extended', {
      key: 'extended',
      label: `{{t("Extended types", { ns: "${NAMESPACE}" })}}`,
    });

    this.registerTrigger('collection', CollectionTrigger);
    this.registerTrigger('schedule', ScheduleTrigger);

    this.registerInstruction('calculation', CalculationInstruction);
    this.registerInstruction('condition', ConditionInstruction);
    this.registerInstruction('multi-conditions', MultiConditionsInstruction);

    this.registerInstruction('end', EndInstruction);

    this.registerInstruction('query', QueryInstruction);
    this.registerInstruction('create', CreateInstruction);
    this.registerInstruction('update', UpdateInstruction);
    this.registerInstruction('destroy', DestroyInstruction);

    this.registerSystemVariable({
      key: 'now',
      label: `{{t("System time", { ns: "${NAMESPACE}" })}}`,
      value: 'now',
    });
    this.registerSystemVariable({
      key: 'instanceId',
      label: (
        <>
          <span style={{ marginRight: '0.5em' }}>{lang('Instance ID')}</span>
          <Tooltip title={lang('The ID of current server instance')}>
            <QuestionCircleOutlined />
          </Tooltip>
        </>
      ),
      value: 'instanceId',
    });
    this.registerSystemVariable({
      key: 'genSnowflakeId',
      label: (
        <>
          <span style={{ marginRight: '0.5em' }}>{lang('Generate snowflake ID')}</span>
          <Tooltip
            title={lang(
              '53 bit (JavaScript safe) unique ID generated by Snowflake algorithm. Will always generate new one each time use this variable.',
            )}
          >
            <QuestionCircleOutlined />
          </Tooltip>
        </>
      ),
      value: 'genSnowflakeId',
    });
  }
}

export * from './Branch';
export * from './components';
export * from './constants';
export * from './ExecutionContextProvider';
export * from './FlowContext';
export * from './hooks';
export * from './nodes';
export * from './settings/BindWorkflowConfig';
export { default as useStyles } from './style';
export { Trigger, useTrigger } from './triggers';
export * from './utils';
export * from './variable';
export { usePopupRecordContext, useTasksCountsContext } from './WorkflowTasks';
export { createTriggerWorkflowsSchema } from './flows/triggerWorkflows';<|MERGE_RESOLUTION|>--- conflicted
+++ resolved
@@ -45,13 +45,9 @@
   WorkflowTasksMobile,
 } from './WorkflowTasks';
 import { WorkflowCollectionsProvider } from './WorkflowCollectionsProvider';
-<<<<<<< HEAD
-=======
-import { observer } from '@formily/react';
-import { Space, Tooltip } from 'antd';
+import { Tooltip } from 'antd';
 import React from 'react';
 import { QuestionCircleOutlined } from '@ant-design/icons';
->>>>>>> f18624a4
 
 const workflowConfigSettings = {
   Component: BindWorkflowConfig,
