/**
 * This file is part of the NocoBase (R) project.
 * Copyright (c) 2020-2024 NocoBase Co., Ltd.
 * Authors: NocoBase Team.
 *
 * This project is dual-licensed under AGPL-3.0 and NocoBase Commercial License.
 * For more information, please refer to: https://www.nocobase.com/agreement.
 */

import React, { useCallback, useEffect, useMemo, useState } from 'react';
import { Trans, useTranslation } from 'react-i18next';
import { Link, useNavigate } from 'react-router-dom';
import { Alert, App, Breadcrumb, Button, Dropdown, Result, Spin, Switch, Tag, Tooltip } from 'antd';
import { DownOutlined, EllipsisOutlined, RightOutlined } from '@ant-design/icons';
import { NoticeType } from 'antd/es/message/interface';
import { useField, useForm } from '@formily/react';
import {
  ActionContextProvider,
  ResourceActionProvider,
  SchemaComponent,
  cx,
  useActionContext,
  useApp,
  useCancelAction,
  useDocumentTitle,
  useNavigateNoUpdate,
  useResourceActionContext,
  useResourceContext,
  useCompile,
  css,
  usePlugin,
} from '@nocobase/client';
import { dayjs } from '@nocobase/utils/client';

import PluginWorkflowClient from '.';
import { CanvasContent } from './CanvasContent';
import { ExecutionStatusColumn } from './components/ExecutionStatus';
import { ExecutionLink } from './ExecutionLink';
import { CurrentWorkflowContext, FlowContext, useFlowContext } from './FlowContext';
import { lang, NAMESPACE } from './locale';
import { executionSchema } from './schemas/executions';
import useStyles from './style';
import { linkNodes, getWorkflowDetailPath } from './utils';
import { Fieldset } from './components/Fieldset';
import { useRefreshActionProps } from './hooks/useRefreshActionProps';
import { useTrigger } from './triggers';
import { ExecutionStatusOptionsMap } from './constants';
import { HideVariableContext } from './variable';

function ExecutionResourceProvider({ request, filter = {}, ...others }) {
  const { workflow } = useFlowContext();
  const props = {
    ...others,
    request: {
      ...request,
      params: {
        ...request?.params,
        filter: {
          ...request?.params?.filter,
          key: workflow.key,
        },
      },
    },
  };

  return <ResourceActionProvider {...props} />;
}

function ExecutedStatusMessage({ data, option }) {
  const compile = useCompile();
  const statusText = compile(option.label);
  return (
    <Trans ns={NAMESPACE} values={{ statusText }}>
      {'Workflow executed, the result status is '}
      <Tag color={option.color}>{'{{statusText}}'}</Tag>
      <Link to={`/admin/workflow/executions/${data.id}`}>View the execution</Link>
    </Trans>
  );
}

function getExecutedStatusMessage({ id, status }) {
  const option = ExecutionStatusOptionsMap[status];
  if (!option) {
    return null;
  }
  return {
    type: 'info' as NoticeType,
    content: <ExecutedStatusMessage data={{ id }} option={option} />,
  };
}

function useExecuteConfirmAction() {
  const { workflow } = useFlowContext();
  const form = useForm();
  const { resource } = useResourceContext();
  const ctx = useActionContext();
  const navigate = useNavigateNoUpdate();
  const { message: messageApi } = App.useApp();
  return {
    async run() {
      const { autoRevision, ...values } = form.values;
      // Not executed, could choose to create new version (by default)
      // Executed, stay in current version, and refresh
      await form.submit();
      const {
        data: { data },
      } = await resource.execute({
        filterByTk: workflow.id,
        values,
        ...(!workflow.executed && autoRevision ? { autoRevision: 1 } : {}),
      });
      form.reset();
      ctx.setFormValueChanged(false);
      ctx.setVisible(false);
      messageApi?.open(getExecutedStatusMessage(data.execution));
      if (data.newVersionId) {
        navigate(`/admin/workflow/workflows/${data.newVersionId}`);
      }
    },
  };
}

function ActionDisabledProvider({ children }) {
  const field = useField<any>();
  const { workflow } = useFlowContext();
  const trigger = useTrigger();
  const valid = trigger.validate(workflow.config);
  let message = '';
  switch (true) {
    case !valid:
      message = lang('The trigger is not configured correctly, please check the trigger configuration.');
      break;
    case !trigger.triggerFieldset:
      message = lang('This type of trigger has not been supported to be executed manually.');
      break;
    default:
      break;
  }
  field.setPattern(message ? 'disabled' : 'editable');
  return message ? <Tooltip title={message}>{children}</Tooltip> : children;
}

function ExecuteActionButton() {
  const { workflow } = useFlowContext();
  const trigger = useTrigger();

  return (
    <CurrentWorkflowContext.Provider value={workflow}>
      <HideVariableContext.Provider value={true}>
        <SchemaComponent
          components={{
            Alert,
            Fieldset,
            ActionDisabledProvider,
            ...trigger.components,
          }}
          scope={{
            useCancelAction,
            useExecuteConfirmAction,
<<<<<<< HEAD
=======
            ...trigger.scope,
>>>>>>> 32de5ffe
          }}
          schema={{
            name: `trigger-modal-${workflow.type}-${workflow.id}`,
            type: 'void',
            'x-decorator': 'ActionDisabledProvider',
            'x-component': 'Action',
            'x-component-props': {
              openSize: 'small',
            },
            title: `{{t('Execute manually', { ns: "${NAMESPACE}" })}}`,
            properties: {
              drawer: {
                type: 'void',
                'x-decorator': 'FormV2',
                'x-component': 'Action.Modal',
                title: `{{t('Execute manually', { ns: "${NAMESPACE}" })}}`,
                properties: {
                  ...(Object.keys(trigger.triggerFieldset ?? {}).length
                    ? {
                        alert: {
                          type: 'void',
                          'x-component': 'Alert',
                          'x-component-props': {
                            message: `{{t('Trigger variables need to be filled for executing.', { ns: "${NAMESPACE}" })}}`,
                            className: css`
                              margin-bottom: 1em;
                            `,
                          },
                        },
                      }
                    : {
                        description: {
                          type: 'void',
                          'x-component': 'p',
                          'x-content': `{{t('This will perform all the actions configured in the workflow. Are you sure you want to continue?', { ns: "${NAMESPACE}" })}}`,
                        },
                      }),
                  fieldset: {
                    type: 'void',
                    'x-decorator': 'FormItem',
                    'x-component': 'Fieldset',
                    title: `{{t('Trigger variables', { ns: "${NAMESPACE}" })}}`,
                    properties: trigger.triggerFieldset,
                  },
                  ...(workflow.executed
                    ? {}
                    : {
                        autoRevision: {
                          type: 'boolean',
                          'x-decorator': 'FormItem',
                          'x-component': 'Checkbox',
                          'x-content': `{{t('Automatically create a new version after execution', { ns: "${NAMESPACE}" })}}`,
                          default: true,
                        },
                      }),
                  footer: {
                    type: 'void',
                    'x-component': 'Action.Modal.Footer',
                    properties: {
                      cancel: {
                        type: 'void',
                        title: `{{t('Cancel')}}`,
                        'x-component': 'Action',
                        'x-component-props': {
                          useAction: '{{useCancelAction}}',
                        },
                      },
                      submit: {
                        type: 'void',
                        title: `{{t('Confirm')}}`,
                        'x-component': 'Action',
                        'x-component-props': {
                          type: 'primary',
                          useAction: '{{useExecuteConfirmAction}}',
                        },
                      },
                    },
                  },
                },
              },
            },
          }}
        />
      </HideVariableContext.Provider>
    </CurrentWorkflowContext.Provider>
  );
}

function WorkflowMenu() {
  const { workflow, revisions } = useFlowContext();
  const [historyVisible, setHistoryVisible] = useState(false);
  const navigate = useNavigate();
  const { t } = useTranslation();
  const { modal } = App.useApp();
  const app = useApp();
  const { resource } = useResourceContext();
  const { message } = App.useApp();

  const onRevision = useCallback(async () => {
    const {
      data: { data: revision },
    } = await resource.revision({
      filterByTk: workflow.id,
      filter: {
        key: workflow.key,
      },
    });
    message.success(t('Operation succeeded'));

    navigate(`/admin/workflow/workflows/${revision.id}`);
  }, [resource, workflow.id, workflow.key, message, t, navigate]);

  const onDelete = useCallback(async () => {
    const content = workflow.current
      ? lang('Delete a main version will cause all other revisions to be deleted too.')
      : '';
    modal.confirm({
      title: t('Are you sure you want to delete it?'),
      content,
      async onOk() {
        await resource.destroy({
          filterByTk: workflow.id,
        });
        message.success(t('Operation succeeded'));

        navigate(
          workflow.current
            ? app.pluginSettingsManager.getRoutePath('workflow')
            : getWorkflowDetailPath(revisions.find((item) => item.current)?.id),
        );
      },
    });
  }, [workflow, modal, t, resource, message, navigate, app.pluginSettingsManager, revisions]);

  const onMenuCommand = useCallback(
    ({ key }) => {
      switch (key) {
        case 'history':
          setHistoryVisible(true);
          return;
        case 'revision':
          return onRevision();
        case 'delete':
          return onDelete();
        default:
          break;
      }
    },
    [onDelete, onRevision],
  );

  const revisionable =
    workflow.executed &&
    !revisions.find((item) => !item.executed && new Date(item.createdAt) > new Date(workflow.createdAt));

  return (
    <>
      <Dropdown
        menu={{
          items: [
            {
              key: 'key',
              label: `Key: ${workflow.key}`,
              disabled: true,
            },
            {
              type: 'divider',
            },
            {
              role: 'button',
              'aria-label': 'history',
              key: 'history',
              label: lang('Execution history'),
              disabled: !workflow.allExecuted,
            },
            {
              role: 'button',
              'aria-label': 'revision',
              key: 'revision',
              label: lang('Copy to new version'),
              disabled: !revisionable,
            },
            {
              type: 'divider',
            },
            { role: 'button', 'aria-label': 'delete', danger: true, key: 'delete', label: t('Delete') },
          ] as any[],
          onClick: onMenuCommand,
        }}
      >
        <Button aria-label="more" type="text" icon={<EllipsisOutlined />} />
      </Dropdown>
      <ActionContextProvider value={{ visible: historyVisible, setVisible: setHistoryVisible }}>
        <SchemaComponent
          schema={executionSchema}
          components={{
            ExecutionResourceProvider,
            ExecutionLink,
            ExecutionStatusColumn,
          }}
          scope={{
            useRefreshActionProps,
          }}
        />
      </ActionContextProvider>
    </>
  );
}

export function WorkflowCanvas() {
  const navigate = useNavigate();
  const app = useApp();
  const { data, refresh, loading } = useResourceActionContext();
  const { resource } = useResourceContext();
  const { setTitle } = useDocumentTitle();
  const { styles } = useStyles();
  const workflowPlugin = usePlugin(PluginWorkflowClient);

  const { nodes = [], revisions = [], ...workflow } = data?.data ?? {};
  linkNodes(nodes);

  useEffect(() => {
    const { title } = data?.data ?? {};
    setTitle?.(`${lang('Workflow')}${title ? `: ${title}` : ''}`);
  }, [data?.data, setTitle]);

  const onSwitchVersion = useCallback(
    ({ key }) => {
      if (key != workflow.id) {
        navigate(getWorkflowDetailPath(key));
      }
    },
    [workflow.id, navigate],
  );

  const onToggle = useCallback(
    async (value) => {
      await resource.update({
        filterByTk: workflow.id,
        values: {
          enabled: value,
        },
      });
      refresh();
    },
    [resource, workflow.id, refresh],
  );

  if (!data?.data) {
    if (loading) {
      return <Spin />;
    }
    return (
      <Result status="404" title="Not found" extra={<Button onClick={() => navigate(-1)}>{lang('Go back')}</Button>} />
    );
  }

  const entry = nodes.find((item) => !item.upstream);

  return (
    <FlowContext.Provider
      value={{
        workflow,
        revisions,
        nodes,
        refresh,
      }}
    >
      <div className="workflow-toolbar">
        <header>
          <Breadcrumb
            items={[
              { title: <Link to={app.pluginSettingsManager.getRoutePath('workflow')}>{lang('Workflow')}</Link> },
              {
                title: (
                  <Tooltip title={`Key: ${workflow.key}`}>
                    <strong>{workflow.title}</strong>
                  </Tooltip>
                ),
              },
            ]}
          />
          {workflow.sync ? (
            <Tag color="orange">{lang('Synchronously')}</Tag>
          ) : (
            <Tag color="cyan">{lang('Asynchronously')}</Tag>
          )}
        </header>
        <aside>
          <ExecuteActionButton />
          <Dropdown
            className="workflow-versions"
            trigger={['click']}
            menu={{
              onClick: onSwitchVersion,
              defaultSelectedKeys: [`${workflow.id}`],
              className: cx(styles.dropdownClass, styles.workflowVersionDropdownClass),
              items: revisions
                .sort((a, b) => b.id - a.id)
                .map((item, index) => ({
                  role: 'button',
                  'aria-label': `version-${index}`,
                  key: `${item.id}`,
                  icon: item.current ? <RightOutlined /> : null,
                  className: cx({
                    executed: item.executed,
                    unexecuted: !item.executed,
                    enabled: item.enabled,
                  }),
                  label: (
                    <>
                      <strong>{`#${item.id}`}</strong>
                      <time>{dayjs(item.createdAt).fromNow()}</time>
                    </>
                  ),
                })),
            }}
          >
            <Button type="text" aria-label="version">
              <label>{lang('Version')}</label>
              <span>{workflow?.id ? `#${workflow.id}` : null}</span>
              <DownOutlined />
            </Button>
          </Dropdown>
          <Switch
            checked={workflow.enabled}
            onChange={onToggle}
            checkedChildren={lang('On')}
            unCheckedChildren={lang('Off')}
          />
          <WorkflowMenu />
        </aside>
      </div>
      <CanvasContent entry={entry} />
    </FlowContext.Provider>
  );
}<|MERGE_RESOLUTION|>--- conflicted
+++ resolved
@@ -157,10 +157,7 @@
           scope={{
             useCancelAction,
             useExecuteConfirmAction,
-<<<<<<< HEAD
-=======
             ...trigger.scope,
->>>>>>> 32de5ffe
           }}
           schema={{
             name: `trigger-modal-${workflow.type}-${workflow.id}`,
