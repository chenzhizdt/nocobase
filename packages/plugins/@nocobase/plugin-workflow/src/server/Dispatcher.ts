--- conflicted
+++ resolved
@@ -291,12 +291,8 @@
           key: workflow.key,
           eventKey: options.eventKey ?? randomUUID(),
           stack: options.stack,
-<<<<<<< HEAD
           dispatched: deferred ?? false,
-=======
           manually: options.manually,
-          status: deferred ? EXECUTION_STATUS.STARTED : EXECUTION_STATUS.QUEUEING,
->>>>>>> e4ca3870
         },
         { transaction },
       );
@@ -351,14 +347,9 @@
 
     try {
       const execution = await this.createExecution(...event);
-<<<<<<< HEAD
       // NOTE: cache first execution for most cases
       if (!execution?.dispatched) {
-        if (!this.executing && !this.pending.length) {
-=======
-      if (execution?.status === EXECUTION_STATUS.QUEUEING) {
         if (this.serving() && !this.executing && !this.pending.length) {
->>>>>>> e4ca3870
           logger.info(`local pending list is empty, adding execution (${execution.id}) to pending list`);
           this.pending.push({ execution });
         } else {
