/**
 * This file is part of the NocoBase (R) project.
 * Copyright (c) 2020-2024 NocoBase Co., Ltd.
 * Authors: NocoBase Team.
 *
 * This project is dual-licensed under AGPL-3.0 and NocoBase Commercial License.
 * For more information, please refer to: https://www.nocobase.com/agreement.
 */

import path from 'path';
import { randomUUID } from 'crypto';

import { Transaction, Transactionable } from 'sequelize';
import LRUCache from 'lru-cache';

import { Op } from '@nocobase/database';
import { Plugin } from '@nocobase/server';
import { Registry } from '@nocobase/utils';

import { Logger, LoggerOptions } from '@nocobase/logger';
import Processor from './Processor';
import initActions from './actions';
import { EXECUTION_STATUS } from './constants';
import initFunctions, { CustomFunction } from './functions';
import Trigger from './triggers';
import CollectionTrigger from './triggers/CollectionTrigger';
import ScheduleTrigger from './triggers/ScheduleTrigger';
import { Instruction, InstructionInterface } from './instructions';
import CalculationInstruction from './instructions/CalculationInstruction';
import ConditionInstruction from './instructions/ConditionInstruction';
import EndInstruction from './instructions/EndInstruction';
import CreateInstruction from './instructions/CreateInstruction';
import DestroyInstruction from './instructions/DestroyInstruction';
import QueryInstruction from './instructions/QueryInstruction';
import UpdateInstruction from './instructions/UpdateInstruction';

import type { ExecutionModel, JobModel, WorkflowModel } from './types';
import WorkflowRepository from './repositories/WorkflowRepository';
import { Context } from '@nocobase/actions';
import { SequelizeCollectionManager } from '@nocobase/data-source-manager';

type ID = number | string;

type Pending = [ExecutionModel, JobModel?];

export type EventOptions = {
  eventKey?: string;
  context?: any;
  deferred?: boolean;
  manually?: boolean;
  force?: boolean;
  stack?: Array<ID>;
  onTriggerFail?: Function;
  [key: string]: any;
} & Transactionable;

type CachedEvent = [WorkflowModel, any, EventOptions];

export default class PluginWorkflowServer extends Plugin {
  instructions: Registry<InstructionInterface> = new Registry();
  triggers: Registry<Trigger> = new Registry();
  functions: Registry<CustomFunction> = new Registry();
  enabledCache: Map<number, WorkflowModel> = new Map();

  private ready = false;
  private executing: Promise<void> | null = null;
  private pending: Pending[] = [];
  private events: CachedEvent[] = [];
  private eventsCount = 0;

  private loggerCache: LRUCache<string, Logger>;
  private meter = null;
  private checker: NodeJS.Timeout = null;

  private onBeforeSave = async (instance: WorkflowModel, { transaction }) => {
    const Model = <typeof WorkflowModel>instance.constructor;

    if (instance.enabled) {
      instance.set('current', true);
    }

    const previous = await Model.findOne({
      where: {
        key: instance.key,
        current: true,
        id: {
          [Op.ne]: instance.id,
        },
      },
      transaction,
    });
    if (!previous) {
      instance.set('current', true);
    }

    if (instance.current && previous) {
      // NOTE: set to `null` but not `false` will not violate the unique index
      await previous.update(
        { enabled: false, current: null },
        {
          transaction,
          hooks: false,
        },
      );

      this.toggle(previous, false, { transaction });
    }
  };

  async handleSyncMessage(message) {
    if (message.type === 'statusChange') {
      if (message.enabled) {
        let workflow = this.enabledCache.get(message.workflowId);
        if (workflow) {
          await workflow.reload();
        } else {
          workflow = await this.db.getRepository('workflows').findOne({
            filterByTk: message.workflowId,
          });
        }
        if (workflow) {
          this.toggle(workflow, true, { silent: true });
        }
      } else {
        const workflow = this.enabledCache.get(message.workflowId);
        if (workflow) {
          this.toggle(workflow, false, { silent: true });
        }
      }
    }
  }

  /**
   * @experimental
   */
  getLogger(workflowId: ID): Logger {
    const now = new Date();
    const date = `${now.getFullYear()}-${`0${now.getMonth() + 1}`.slice(-2)}-${`0${now.getDate()}`.slice(-2)}`;
    const key = `${date}-${workflowId}}`;
    if (this.loggerCache.has(key)) {
      return this.loggerCache.get(key);
    }

    const logger = this.createLogger({
      dirname: path.join('workflows', String(workflowId)),
      filename: '%DATE%.log',
    } as LoggerOptions);

    this.loggerCache.set(key, logger);

    return logger;
  }

  /**
   * @experimental
   * @param {WorkflowModel} workflow
   * @returns {boolean}
   */
  isWorkflowSync(workflow: WorkflowModel): boolean {
    const trigger = this.triggers.get(workflow.type);
    if (!trigger) {
      throw new Error(`invalid trigger type ${workflow.type} of workflow ${workflow.id}`);
    }
    return trigger.sync ?? workflow.sync;
  }

  public registerTrigger<T extends Trigger>(type: string, trigger: T | { new (p: Plugin): T }) {
    if (typeof trigger === 'function') {
      this.triggers.register(type, new trigger(this));
    } else if (trigger) {
      this.triggers.register(type, trigger);
    } else {
      throw new Error('invalid trigger type to register');
    }
  }

  public registerInstruction(
    type: string,
    instruction: InstructionInterface | { new (p: Plugin): InstructionInterface },
  ) {
    if (typeof instruction === 'function') {
      this.instructions.register(type, new instruction(this));
    } else if (instruction) {
      this.instructions.register(type, instruction);
    } else {
      throw new Error('invalid instruction type to register');
    }
  }

  private initTriggers<T extends Trigger>(more: { [key: string]: T | { new (p: Plugin): T } } = {}) {
    this.registerTrigger('collection', CollectionTrigger);
    this.registerTrigger('schedule', ScheduleTrigger);

    for (const [name, trigger] of Object.entries(more)) {
      this.registerTrigger(name, trigger);
    }
  }

  private initInstructions<T extends Instruction>(more: { [key: string]: T | { new (p: Plugin): T } } = {}) {
    this.registerInstruction('calculation', CalculationInstruction);
    this.registerInstruction('condition', ConditionInstruction);
    this.registerInstruction('end', EndInstruction);
    this.registerInstruction('create', CreateInstruction);
    this.registerInstruction('destroy', DestroyInstruction);
    this.registerInstruction('query', QueryInstruction);
    this.registerInstruction('update', UpdateInstruction);

    for (const [name, instruction] of Object.entries({ ...more })) {
      this.registerInstruction(name, instruction);
    }
  }

  async beforeLoad() {
    this.db.registerRepositories({
      WorkflowRepository,
    });
  }

  /**
   * @internal
   */
  async load() {
    const { db, options } = this;

    initActions(this);
    this.initTriggers(options.triggers);
    this.initInstructions(options.instructions);
    initFunctions(this, options.functions);

    this.loggerCache = new LRUCache({
      max: 20,
      updateAgeOnGet: true,
      dispose(logger) {
        (<Logger>logger).end();
      },
    });

    this.meter = this.app.telemetry.metric.getMeter();
    const counter = this.meter.createObservableGauge('workflow.events.counter');
    counter.addCallback((result) => {
      result.observe(this.eventsCount);
    });

    this.app.acl.registerSnippet({
      name: `pm.${this.name}.workflows`,
      actions: [
        'workflows:*',
        'workflows.nodes:*',
        'executions:list',
        'executions:get',
        'executions:cancel',
        'executions:destroy',
        'flow_nodes:update',
        'flow_nodes:destroy',
        'flow_nodes:test',
      ],
    });

    this.app.acl.registerSnippet({
      name: 'ui.workflows',
      actions: ['workflows:list'],
    });

    this.app.acl.allow('*', ['trigger'], 'loggedIn');

    this.db.addMigrations({
      namespace: this.name,
      directory: path.resolve(__dirname, 'migrations'),
      context: {
        plugin: this,
      },
    });

    db.on('workflows.beforeSave', this.onBeforeSave);
    db.on('workflows.afterCreate', (model: WorkflowModel, { transaction }) => {
      if (model.enabled) {
        this.toggle(model, true, { transaction });
      }
    });
    db.on('workflows.afterUpdate', (model: WorkflowModel, { transaction }) =>
      this.toggle(model, model.enabled, { transaction }),
    );
    db.on('workflows.afterDestroy', (model: WorkflowModel, { transaction }) =>
      this.toggle(model, false, { transaction }),
    );

    // [Life Cycle]:
    //   * load all workflows in db
    //   * add all hooks for enabled workflows
    //   * add hooks for create/update[enabled]/delete workflow to add/remove specific hooks
    this.app.on('afterStart', async () => {
      this.ready = true;

      const collection = db.getCollection('workflows');
      const workflows = await collection.repository.find({
        filter: { enabled: true },
      });

      workflows.forEach((workflow: WorkflowModel) => {
        this.toggle(workflow, true, { silent: true });
      });

      this.checker = setInterval(() => {
        this.getLogger('dispatcher').info(`(cycling) check for queueing executions`);
        this.dispatch();
      }, 300_000);

      this.app.on('workflow:dispatch', () => {
        this.app.logger.info('workflow:dispatch');
        this.dispatch();
      });

      // check for queueing executions
      this.getLogger('dispatcher').info('(starting) check for queueing executions');
      this.dispatch();
    });

    this.app.on('beforeStop', async () => {
      for (const workflow of this.enabledCache.values()) {
        this.toggle(workflow, false, { silent: true });
      }

      this.ready = false;
      if (this.events.length) {
        await this.prepare();
      }
      if (this.executing) {
        await this.executing;
      }

      if (this.checker) {
        clearInterval(this.checker);
      }
    });
  }

  private toggle(
    workflow: WorkflowModel,
    enable?: boolean,
    { silent, transaction }: { silent?: boolean } & Transactionable = {},
  ) {
    const type = workflow.get('type');
    const trigger = this.triggers.get(type);
    if (!trigger) {
      this.getLogger(workflow.id).error(`trigger type ${workflow.type} of workflow ${workflow.id} is not implemented`);
      return;
    }
    const next = enable ?? workflow.get('enabled');
    if (next) {
      // NOTE: remove previous listener if config updated
      const prev = workflow.previous();
      if (prev.config) {
        trigger.off({ ...workflow.get(), ...prev });
      }
      trigger.on(workflow);
      this.enabledCache.set(workflow.id, workflow);
    } else {
      trigger.off(workflow);
      this.enabledCache.delete(workflow.id);
    }
    if (!silent) {
      this.sendSyncMessage(
        {
          type: 'statusChange',
          workflowId: workflow.id,
          enabled: next,
        },
        { transaction },
      );
    }
  }

  public trigger(
    workflow: WorkflowModel,
    context: object,
    options: EventOptions = {},
  ): void | Promise<Processor | null> {
    const logger = this.getLogger(workflow.id);
    if (!this.ready) {
      logger.warn(`app is not ready, event of workflow ${workflow.id} will be ignored`);
      logger.debug(`ignored event data:`, context);
      return;
    }
    if (!options.force && !options.manually && !workflow.enabled) {
      logger.warn(`workflow ${workflow.id} is not enabled, event will be ignored`);
      return;
    }
    const duplicated = this.events.find(([w, c, { eventKey }]) => {
      if (eventKey && options.eventKey) {
        return eventKey === options.eventKey;
      }
    });
    if (duplicated) {
      logger.warn(`event of workflow ${workflow.id} is duplicated, event will be ignored`);
      return;
    }
    // `null` means not to trigger
    if (context == null) {
      logger.warn(`workflow ${workflow.id} event data context is null, event will be ignored`);
      return;
    }

    if (options.manually || this.isWorkflowSync(workflow)) {
      return this.triggerSync(workflow, context, options);
    }

    const { transaction, ...rest } = options;
    this.events.push([workflow, context, rest]);
    this.eventsCount = this.events.length;

    logger.info(`new event triggered, now events: ${this.events.length}`);
    logger.debug(`event data:`, { context });

    if (this.events.length > 1) {
      logger.info(`new event is pending to be prepared after previous preparation is finished`);
      return;
    }

    // NOTE: no await for quick return
    setTimeout(this.prepare);
  }

  private async triggerSync(
    workflow: WorkflowModel,
    context: object,
    { deferred, ...options }: EventOptions = {},
  ): Promise<Processor | null> {
    let execution;
    try {
      execution = await this.createExecution(workflow, context, options);
    } catch (err) {
      this.getLogger(workflow.id).error(`creating execution failed: ${err.message}`, err);
      return null;
    }

    try {
      return this.process(execution, null, options);
    } catch (err) {
      this.getLogger(execution.workflowId).error(`execution (${execution.id}) error: ${err.message}`, err);
    }
    return null;
  }

  public async resume(job) {
    if (!job.execution) {
      job.execution = await job.getExecution();
    }
    this.getLogger(job.execution.workflowId).info(
      `execution (${job.execution.id}) resuming from job (${job.id}) added to pending list`,
    );
    this.pending.push([job.execution, job]);
    if (this.executing) {
      await this.executing;
    }
    this.dispatch();
  }

  /**
   * Start a deferred execution
   * @experimental
   */
  public async start(execution: ExecutionModel) {
    if (execution.status !== EXECUTION_STATUS.STARTED) {
      return;
    }
    this.pending.push([execution]);
    if (this.executing) {
      await this.executing;
    }
    this.dispatch();
  }

<<<<<<< HEAD
  public createProcessor(execution: ExecutionModel, options = {}): Processor {
    return new Processor(execution, { ...options, plugin: this });
  }

  private async validateEvent(workflow: WorkflowModel, context: any, options: EventOptions) {
    const trigger = this.triggers.get(workflow.type);
    const triggerValid = await trigger.validateEvent(workflow, context, options);
    if (!triggerValid) {
      return false;
    }

    const { stack } = options;
    let valid = true;
    if (stack?.length > 0) {
      const existed = await workflow.countExecutions({
        where: {
          id: stack,
        },
        transaction: options.transaction,
      });

      if (existed) {
        this.getLogger(workflow.id).warn(
          `workflow ${workflow.id} has already been triggered in stacks executions (${stack}), and newly triggering will be skipped.`,
        );

        valid = false;
      }
    }
    return valid;
  }
=======
>>>>>>> ff526f9a
  private async createExecution(
    workflow: WorkflowModel,
    context,
    options: EventOptions,
  ): Promise<ExecutionModel | null> {
    const { deferred } = options;
    const transaction = await this.useDataSourceTransaction('main', options.transaction, true);
    const sameTransaction = options.transaction === transaction;
    const valid = await this.validateEvent(workflow, context, { ...options, transaction });
    if (!valid) {
      if (!sameTransaction) {
        await transaction.commit();
      }
      options.onTriggerFail?.(workflow, context, options);
      return Promise.reject(new Error('event is not valid'));
    }

    let execution;
    try {
      execution = await workflow.createExecution(
        {
          context,
          key: workflow.key,
          eventKey: options.eventKey ?? randomUUID(),
          stack: options.stack,
          status: deferred ? EXECUTION_STATUS.STARTED : EXECUTION_STATUS.QUEUEING,
        },
        { transaction },
      );
    } catch (err) {
      if (!sameTransaction) {
        await transaction.rollback();
      }
      throw err;
    }

    this.getLogger(workflow.id).info(`execution of workflow ${workflow.id} created as ${execution.id}`);

    await workflow.increment(['executed', 'allExecuted'], { transaction });
    // NOTE: https://sequelize.org/api/v6/class/src/model.js~model#instance-method-increment
    if (this.db.options.dialect !== 'postgres') {
      await workflow.reload({ transaction });
    }

    await (<typeof WorkflowModel>workflow.constructor).update(
      {
        allExecuted: workflow.allExecuted,
      },
      {
        where: {
          key: workflow.key,
        },
        transaction,
      },
    );

    if (!sameTransaction) {
      await transaction.commit();
    }

    execution.workflow = workflow;

    return execution;
  }

  private prepare = async () => {
    if (this.executing && this.db.options.dialect === 'sqlite') {
      await this.executing;
    }

    const event = this.events.shift();
    this.eventsCount = this.events.length;
    if (!event) {
      this.getLogger('dispatcher').info(`events queue is empty, no need to prepare`);
      return;
    }

    const logger = this.getLogger(event[0].id);
    logger.info(`preparing execution for event`);

    try {
      const execution = await this.createExecution(...event);
      // NOTE: cache first execution for most cases
      if (execution?.status === EXECUTION_STATUS.QUEUEING && !this.executing && !this.pending.length) {
        this.pending.push([execution]);
      }
    } catch (error) {
      logger.error(`failed to create execution:`, { error });
      // this.events.push(event); // NOTE: retry will cause infinite loop
    }

    if (this.events.length) {
      await this.prepare();
    } else {
      this.dispatch();
    }
  };

  private dispatch() {
    if (!this.ready) {
      this.getLogger('dispatcher').warn(`app is not ready, new dispatching will be ignored`);
      return;
    }

    if (this.executing) {
      this.getLogger('dispatcher').warn(`workflow executing is not finished, new dispatching will be ignored`);
      return;
    }

    if (this.events.length) {
      return this.prepare();
    }

    this.executing = (async () => {
      let next: Pending | null = null;
      // resuming has high priority
      if (this.pending.length) {
        next = this.pending.shift() as Pending;
        this.getLogger(next[0].workflowId).info(`pending execution (${next[0].id}) ready to process`);
      } else {
        try {
          await this.db.sequelize.transaction(
            {
              isolationLevel:
                this.db.options.dialect === 'sqlite' ? [][0] : Transaction.ISOLATION_LEVELS.REPEATABLE_READ,
            },
            async (transaction) => {
              const execution = (await this.db.getRepository('executions').findOne({
                filter: {
                  status: EXECUTION_STATUS.QUEUEING,
                  'workflow.enabled': true,
                },
                sort: 'id',
                transaction,
              })) as ExecutionModel;
              if (execution) {
                this.getLogger(execution.workflowId).info(`execution (${execution.id}) fetched from db`);
                await execution.update(
                  {
                    status: EXECUTION_STATUS.STARTED,
                  },
                  { transaction },
                );
                execution.workflow = this.enabledCache.get(execution.workflowId);
                next = [execution];
              } else {
                this.getLogger('dispatcher').info(`no execution in db queued to process`);
              }
            },
          );
        } catch (error) {
          this.getLogger('dispatcher').error(`fetching execution from db failed: ${error.message}`, { error });
        }
<<<<<<< HEAD
      } catch (err) {
        console.error(err);
      } finally {
        this.executing = null;
        this.getLogger('dispatcher').info(`execution dispatched finished`);
=======
      }
      if (next) {
        await this.process(...next);
      }
      this.executing = null;
>>>>>>> ff526f9a

      if (next) {
        this.getLogger('dispatcher').info(`last process finished, will do another dispatch`);
        this.dispatch();
      }
    })();
  }

  public createProcessor(execution: ExecutionModel, options = {}): Processor {
    return new Processor(execution, { ...options, plugin: this });
  }

  private async process(execution: ExecutionModel, job?: JobModel, options: Transactionable = {}): Promise<Processor> {
    if (execution.status === EXECUTION_STATUS.QUEUEING) {
      const transaction = await this.useDataSourceTransaction('main', options.transaction);
      await execution.update({ status: EXECUTION_STATUS.STARTED }, { transaction });
    }
    const logger = this.getLogger(execution.workflowId);
    const processor = this.createProcessor(execution, options);

    logger.info(`execution (${execution.id}) ${job ? 'resuming' : 'starting'}...`);

    // this.emit('beforeProcess', processor);

    try {
      await (job ? processor.resume(job) : processor.start());
      logger.info(`execution (${execution.id}) finished with status: ${execution.status}`, { execution });
      if (execution.status && execution.workflow.options?.deleteExecutionOnStatus?.includes(execution.status)) {
        await execution.destroy({ transaction: processor.mainTransaction });
      }
    } catch (err) {
      logger.error(`execution (${execution.id}) error: ${err.message}`, err);
    }

    // this.emit('afterProcess', processor);

    return processor;
  }

  async execute(workflow: WorkflowModel, values, options: EventOptions = {}) {
    const trigger = this.triggers.get(workflow.type);
    if (!trigger) {
      throw new Error(`trigger type "${workflow.type}" of workflow ${workflow.id} is not registered`);
    }
    if (!trigger.execute) {
      throw new Error(`"execute" method of trigger ${workflow.type} is not implemented`);
    }
    return trigger.execute(workflow, values, options);
  }

  /**
   * @experimental
   * @param {string} dataSourceName
   * @param {Transaction} transaction
   * @param {boolean} create
   * @returns {Trasaction}
   */
  useDataSourceTransaction(dataSourceName = 'main', transaction, create = false) {
    const { db } = this.app.dataSourceManager.dataSources.get(dataSourceName)
      .collectionManager as SequelizeCollectionManager;
    if (!db) {
      return;
    }
    if (db.sequelize === transaction?.sequelize) {
      return transaction;
    }
    if (create) {
      return db.sequelize.transaction();
    }
  }
}<|MERGE_RESOLUTION|>--- conflicted
+++ resolved
@@ -470,11 +470,6 @@
     this.dispatch();
   }
 
-<<<<<<< HEAD
-  public createProcessor(execution: ExecutionModel, options = {}): Processor {
-    return new Processor(execution, { ...options, plugin: this });
-  }
-
   private async validateEvent(workflow: WorkflowModel, context: any, options: EventOptions) {
     const trigger = this.triggers.get(workflow.type);
     const triggerValid = await trigger.validateEvent(workflow, context, options);
@@ -502,8 +497,6 @@
     }
     return valid;
   }
-=======
->>>>>>> ff526f9a
   private async createExecution(
     workflow: WorkflowModel,
     context,
@@ -657,19 +650,11 @@
         } catch (error) {
           this.getLogger('dispatcher').error(`fetching execution from db failed: ${error.message}`, { error });
         }
-<<<<<<< HEAD
-      } catch (err) {
-        console.error(err);
-      } finally {
-        this.executing = null;
-        this.getLogger('dispatcher').info(`execution dispatched finished`);
-=======
       }
       if (next) {
         await this.process(...next);
       }
       this.executing = null;
->>>>>>> ff526f9a
 
       if (next) {
         this.getLogger('dispatcher').info(`last process finished, will do another dispatch`);
