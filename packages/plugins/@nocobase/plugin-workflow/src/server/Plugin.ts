/**
 * This file is part of the NocoBase (R) project.
 * Copyright (c) 2020-2024 NocoBase Co., Ltd.
 * Authors: NocoBase Team.
 *
 * This project is dual-licensed under AGPL-3.0 and NocoBase Commercial License.
 * For more information, please refer to: https://www.nocobase.com/agreement.
 */

import path from 'path';

import { Snowflake } from 'nodejs-snowflake';
import { Transactionable } from 'sequelize';
import LRUCache from 'lru-cache';

import { Op } from '@nocobase/database';
import { Plugin } from '@nocobase/server';
import { Registry, uid } from '@nocobase/utils';
import { SequelizeCollectionManager } from '@nocobase/data-source-manager';
import { Logger, LoggerOptions } from '@nocobase/logger';

import Dispatcher, { EventOptions, WORKER_JOB_WORKFLOW_PROCESS } from './Dispatcher';
import Processor from './Processor';
import initActions from './actions';
import initFunctions, { CustomFunction } from './functions';
import Trigger from './triggers';
import CollectionTrigger from './triggers/CollectionTrigger';
import ScheduleTrigger from './triggers/ScheduleTrigger';
import { Instruction, InstructionInterface } from './instructions';
import CalculationInstruction from './instructions/CalculationInstruction';
import ConditionInstruction from './instructions/ConditionInstruction';
import EndInstruction from './instructions/EndInstruction';
import CreateInstruction from './instructions/CreateInstruction';
import DestroyInstruction from './instructions/DestroyInstruction';
import QueryInstruction from './instructions/QueryInstruction';
import UpdateInstruction from './instructions/UpdateInstruction';

import type { ExecutionModel, WorkflowModel } from './types';
import WorkflowRepository from './repositories/WorkflowRepository';

type ID = number | string;

export default class PluginWorkflowServer extends Plugin {
  instructions: Registry<InstructionInterface> = new Registry();
  triggers: Registry<Trigger> = new Registry();
  functions: Registry<CustomFunction> = new Registry();
  enabledCache: Map<number, WorkflowModel> = new Map();
  snowflake: Snowflake;

  private dispatcher = new Dispatcher(this);

  private loggerCache: LRUCache<string, Logger>;
  private meter = null;
  private checker: NodeJS.Timeout = null;

<<<<<<< HEAD
  private onQueueExecution: QueueEventOptions['process'] = async (event) => {
    const ExecutionRepo = this.db.getRepository('executions');
    const execution: ExecutionModel = await ExecutionRepo.findOne({
      filterByTk: event.executionId,
    });
    if (!execution || execution.dispatched) {
      this.getLogger('dispatcher').info(
        `execution (${event.executionId}) from queue not found or not in queueing status, skip`,
      );
      return;
    }
    this.getLogger(execution.workflowId).info(
      `execution (${execution.id}) received from queue, adding to pending list`,
    );
    this.run({ execution });
  };

=======
>>>>>>> e1561471
  private onBeforeSave = async (instance: WorkflowModel, { transaction, cycling }) => {
    if (cycling) {
      return;
    }
    const Model = <typeof WorkflowModel>instance.constructor;

    if (!instance.key) {
      instance.set('key', uid());
    }

    if (instance.enabled) {
      instance.set('current', true);
    }

    const previous = await Model.findOne({
      where: {
        key: instance.key,
        current: true,
        id: {
          [Op.ne]: instance.id,
        },
      },
      transaction,
    });
    if (!previous) {
      instance.set('current', true);
    } else if (instance.current) {
      // NOTE: set to `null` but not `false` will not violate the unique index
      // @ts-ignore
      await previous.update(
        { enabled: false, current: null },
        {
          transaction,
          cycling: true,
        },
      );

      this.toggle(previous, false, { transaction });
    }
  };

  private onAfterCreate = async (model: WorkflowModel, { transaction }) => {
    const WorkflowStatsModel = this.db.getModel('workflowStats');
    let stats = await WorkflowStatsModel.findOne({
      where: { key: model.key },
      transaction,
    });
    if (!stats) {
      stats = await model.createStats({ executed: 0 }, { transaction });
    }
    model.stats = stats;
    model.versionStats = await model.createVersionStats({ id: model.id }, { transaction });
    if (model.enabled) {
      this.toggle(model, true, { transaction });
    }
  };

  private onAfterUpdate = async (model: WorkflowModel, { transaction }) => {
    model.stats = await model.getStats({ transaction });
    model.versionStats = await model.getVersionStats({ transaction });
    this.toggle(model, model.enabled, { transaction });
  };

  private onAfterDestroy = async (model: WorkflowModel, { transaction }) => {
    this.toggle(model, false, { transaction });

    const TaskRepo = this.db.getRepository('workflowTasks');
    await TaskRepo.destroy({
      filter: {
        workflowId: model.id,
      },
      transaction,
    });
  };

  // [Life Cycle]:
  //   * load all workflows in db
  //   * add all hooks for enabled workflows
  //   * add hooks for create/update[enabled]/delete workflow to add/remove specific hooks
  private onAfterStart = async () => {
    this.dispatcher.setReady(true);

    const collection = this.db.getCollection('workflows');
    const workflows = await collection.repository.find({
      appends: ['versionStats'],
    });

    for (const workflow of workflows) {
      // NOTE: workflow stats may not be created in migration (for compatibility)
      if (workflow.current) {
        workflow.stats = await workflow.getStats();
        if (!workflow.stats) {
          workflow.stats = await workflow.createStats({ executed: 0 });
        }
      }
      // NOTE: workflow stats may not be created in migration (for compatibility)
      if (!workflow.versionStats) {
        workflow.versionStats = await workflow.createVersionStats({ executed: 0 });
      }

      if (workflow.enabled) {
        this.toggle(workflow, true, { silent: true });
      }
    }

    this.checker = setInterval(() => {
      this.getLogger('dispatcher').debug(`(cycling) check for queueing executions`);
      this.dispatcher.dispatch();
    }, 300_000);

    this.app.on('workflow:dispatch', () => {
      this.app.logger.info('workflow:dispatch');
      this.dispatcher.dispatch();
    });

    // check for queueing executions
    this.getLogger('dispatcher').info('(starting) check for queueing executions');
    this.dispatcher.dispatch();

    this.dispatcher.setReady(true);
  };

  private onBeforeStop = async () => {
    this.app.logger.info(`stopping workflow plugin before app (${this.app.name}) shutdown...`);
    for (const workflow of this.enabledCache.values()) {
      this.toggle(workflow, false, { silent: true });
    }

    await this.dispatcher.beforeStop();

    if (this.checker) {
      clearInterval(this.checker);
    }

    this.loggerCache.clear();
  };

  async handleSyncMessage(message) {
    if (message.type === 'statusChange') {
      if (message.enabled) {
        let workflow = this.enabledCache.get(message.workflowId);
        if (workflow) {
          await workflow.reload();
        } else {
          workflow = await this.db.getRepository('workflows').findOne({
            filterByTk: message.workflowId,
          });
        }
        if (workflow) {
          this.toggle(workflow, true, { silent: true });
        }
      } else {
        const workflow = this.enabledCache.get(message.workflowId);
        if (workflow) {
          this.toggle(workflow, false, { silent: true });
        }
      }
    }
  }

  /**
   * @experimental
   */
  getLogger(workflowId: ID = 'dispatcher'): Logger {
    const now = new Date();
    const date = `${now.getFullYear()}-${`0${now.getMonth() + 1}`.slice(-2)}-${`0${now.getDate()}`.slice(-2)}`;
    const key = `${date}-${workflowId}}`;
    if (this.loggerCache.has(key)) {
      return this.loggerCache.get(key);
    }

    const logger = this.createLogger({
      dirname: path.join('workflows', String(workflowId)),
      filename: '%DATE%.log',
    } as LoggerOptions);

    this.loggerCache.set(key, logger);

    return logger;
  }

  /**
   * @experimental
   * @param {WorkflowModel} workflow
   * @returns {boolean}
   */
  isWorkflowSync(workflow: WorkflowModel): boolean {
    const trigger = this.triggers.get(workflow.type);
    if (!trigger) {
      throw new Error(`invalid trigger type ${workflow.type} of workflow ${workflow.id}`);
    }
    return trigger.sync ?? workflow.sync;
  }

  public registerTrigger<T extends Trigger>(type: string, trigger: T | { new (p: Plugin): T }) {
    if (typeof trigger === 'function') {
      this.triggers.register(type, new trigger(this));
    } else if (trigger) {
      this.triggers.register(type, trigger);
    } else {
      throw new Error('invalid trigger type to register');
    }
  }

  public registerInstruction(
    type: string,
    instruction: InstructionInterface | { new (p: Plugin): InstructionInterface },
  ) {
    if (typeof instruction === 'function') {
      this.instructions.register(type, new instruction(this));
    } else if (instruction) {
      this.instructions.register(type, instruction);
    } else {
      throw new Error('invalid instruction type to register');
    }
  }

  private initTriggers<T extends Trigger>(more: { [key: string]: T | { new (p: Plugin): T } } = {}) {
    this.registerTrigger('collection', CollectionTrigger);
    this.registerTrigger('schedule', ScheduleTrigger);

    for (const [name, trigger] of Object.entries(more)) {
      this.registerTrigger(name, trigger);
    }
  }

  private initInstructions<T extends Instruction>(more: { [key: string]: T | { new (p: Plugin): T } } = {}) {
    this.registerInstruction('calculation', CalculationInstruction);
    this.registerInstruction('condition', ConditionInstruction);
    this.registerInstruction('end', EndInstruction);
    this.registerInstruction('create', CreateInstruction);
    this.registerInstruction('destroy', DestroyInstruction);
    this.registerInstruction('query', QueryInstruction);
    this.registerInstruction('update', UpdateInstruction);

    for (const [name, instruction] of Object.entries({ ...more })) {
      this.registerInstruction(name, instruction);
    }
  }

  async beforeLoad() {
    this.db.registerRepositories({
      WorkflowRepository,
    });

    const PluginRepo = this.db.getRepository<any>('applicationPlugins');
    const pluginRecord = await PluginRepo.findOne({
      filter: { name: this.name },
    });
    this.snowflake = new Snowflake({
      custom_epoch: pluginRecord?.createdAt.getTime(),
    });

    this.app.backgroundJobManager.subscribe(`${this.name}.pendingExecution`, {
      idle: () => this.app.serving(WORKER_JOB_WORKFLOW_PROCESS) && this.dispatcher.idle,
      process: this.dispatcher.onQueueExecution,
    });
  }

  /**
   * @internal
   */
  async load() {
    const { db, options } = this;

    initActions(this);
    this.initTriggers(options.triggers);
    this.initInstructions(options.instructions);
    initFunctions(this, options.functions);

    this.loggerCache = new LRUCache({
      max: 20,
      updateAgeOnGet: true,
      dispose(logger) {
        (<Logger>logger).end();
      },
    });

    this.meter = this.app.telemetry.metric.getMeter();
    const counter = this.meter.createObservableGauge('workflow.events.counter');
    counter.addCallback((result) => {
      result.observe(this.dispatcher.getEventsCount());
    });

    this.app.acl.registerSnippet({
      name: `pm.${this.name}.workflows`,
      actions: [
        'workflows:*',
        'workflows.nodes:*',
        'executions:list',
        'executions:get',
        'executions:cancel',
        'executions:destroy',
        'flow_nodes:update',
        'flow_nodes:destroy',
        'flow_nodes:test',
        'jobs:get',
        'workflowCategories:*',
      ],
    });

    this.app.acl.registerSnippet({
      name: 'ui.workflows',
      actions: ['workflows:list'],
    });

    this.app.acl.allow('userWorkflowTasks', 'listMine', 'loggedIn');
    this.app.acl.allow('*', ['trigger'], 'loggedIn');

    db.on('workflows.beforeSave', this.onBeforeSave);
    db.on('workflows.afterCreate', this.onAfterCreate);
    db.on('workflows.afterUpdate', this.onAfterUpdate);
    db.on('workflows.afterDestroy', this.onAfterDestroy);

    this.app.on('afterStart', this.onAfterStart);
    this.app.on('beforeStop', this.onBeforeStop);
  }

  private toggle(
    workflow: WorkflowModel,
    enable?: boolean,
    { silent, transaction }: { silent?: boolean } & Transactionable = {},
  ) {
    const type = workflow.get('type');
    const trigger = this.triggers.get(type);
    if (!trigger) {
      this.getLogger(workflow.id).error(`trigger type ${workflow.type} of workflow ${workflow.id} is not implemented`);
      return;
    }
    const next = enable ?? workflow.get('enabled');
    if (next) {
      // NOTE: remove previous listener if config updated
      const prev = workflow.previous();
      if (prev.config) {
        trigger.off({ ...workflow.get(), ...prev });
        this.getLogger(workflow.id).info(`toggle OFF workflow ${workflow.id} based on configuration before updated`);
      }
      trigger.on(workflow);
      this.getLogger(workflow.id).info(`toggle ON workflow ${workflow.id}`);

      this.enabledCache.set(workflow.id, workflow);
    } else {
      trigger.off(workflow);
      this.getLogger(workflow.id).info(`toggle OFF workflow ${workflow.id}`);

      this.enabledCache.delete(workflow.id);
    }
    if (!silent) {
      this.sendSyncMessage(
        {
          type: 'statusChange',
          workflowId: workflow.id,
          enabled: next,
        },
        { transaction },
      );
    }
  }

  public trigger(
    workflow: WorkflowModel,
    context: object,
    options: EventOptions = {},
  ): void | Promise<Processor | null> {
    return this.dispatcher.trigger(workflow, context, options);
  }

  public async run(pending: Parameters<Dispatcher['run']>[0]): Promise<void> {
    return this.dispatcher.run(pending);
  }

  public async resume(job) {
    return this.dispatcher.resume(job);
  }

  /**
   * Start a deferred execution
   * @experimental
   */
  public async start(execution: ExecutionModel) {
<<<<<<< HEAD
    if (execution.status) {
      return;
    }
    this.getLogger(execution.workflowId).info(`starting deferred execution (${execution.id})`);

    this.run({ execution, force: true });
  }

  private async validateEvent(workflow: WorkflowModel, context: any, options: EventOptions) {
    const trigger = this.triggers.get(workflow.type);
    const triggerValid = await trigger.validateEvent(workflow, context, options);
    if (!triggerValid) {
      return false;
    }

    const { stack } = options;
    let valid = true;
    if (stack?.length > 0) {
      const existed = await workflow.countExecutions({
        where: {
          id: stack,
        },
        transaction: options.transaction,
      });

      const limitCount = workflow.options.stackLimit || 1;
      if (existed >= limitCount) {
        this.getLogger(workflow.id).warn(
          `workflow ${workflow.id} has already been triggered in stacks executions (${stack}), and max call coont is ${limitCount}, newly triggering will be skipped.`,
        );

        valid = false;
      }
    }
    return valid;
  }
  private async createExecution(
    workflow: WorkflowModel,
    context,
    options: EventOptions,
  ): Promise<ExecutionModel | null> {
    const { deferred } = options;
    const transaction = await this.useDataSourceTransaction('main', options.transaction, true);
    const sameTransaction = options.transaction === transaction;
    const valid = await this.validateEvent(workflow, context, { ...options, transaction });
    if (!valid) {
      if (!sameTransaction) {
        await transaction.commit();
      }
      options.onTriggerFail?.(workflow, context, options);
      return Promise.reject(new Error('event is not valid'));
    }

    let execution: ExecutionModel;
    try {
      execution = await workflow.createExecution(
        {
          context,
          key: workflow.key,
          eventKey: options.eventKey ?? randomUUID(),
          stack: options.stack,
          dispatched: deferred ?? false,
        },
        { transaction },
      );
    } catch (err) {
      if (!sameTransaction) {
        await transaction.rollback();
      }
      throw err;
    }

    this.getLogger(workflow.id).info(`execution of workflow ${workflow.id} created as ${execution.id}`);

    if (!workflow.stats) {
      workflow.stats = await workflow.getStats({ transaction });
    }
    await workflow.stats.increment('executed', { transaction });
    // NOTE: https://sequelize.org/api/v6/class/src/model.js~model#instance-method-increment
    if (this.db.options.dialect !== 'postgres') {
      await workflow.stats.reload({ transaction });
    }
    if (!workflow.versionStats) {
      workflow.versionStats = await workflow.getVersionStats({ transaction });
    }
    await workflow.versionStats.increment('executed', { transaction });
    if (this.db.options.dialect !== 'postgres') {
      await workflow.versionStats.reload({ transaction });
    }

    if (!sameTransaction) {
      await transaction.commit();
    }

    execution.workflow = workflow;

    return execution;
  }

  private prepare = async () => {
    if (this.executing && this.db.options.dialect === 'sqlite') {
      await this.executing;
    }

    const event = this.events.shift();
    this.eventsCount = this.events.length;
    if (!event) {
      this.getLogger('dispatcher').info(`events queue is empty, no need to prepare`);
      return;
    }

    const logger = this.getLogger(event[0].id);
    logger.info(`preparing execution for event`);

    try {
      const execution = await this.createExecution(...event);
      // NOTE: cache first execution for most cases
      if (!execution?.dispatched) {
        if (!this.executing && !this.pending.length) {
          logger.info(`local pending list is empty, adding execution (${execution.id}) to pending list`);
          this.pending.push({ execution });
        } else {
          logger.info(`local pending list is not empty, sending execution (${execution.id}) to queue`);
          if (this.ready) {
            this.app.backgroundJobManager.publish(`${this.name}.pendingExecution`, { executionId: execution.id });
          }
        }
      }
    } catch (error) {
      logger.error(`failed to create execution:`, { error });
      // this.events.push(event); // NOTE: retry will cause infinite loop
    }

    if (this.events.length) {
      await this.prepare();
    } else {
      this.getLogger('dispatcher').info('no more events need to be prepared, dispatching...');
      if (this.executing) {
        await this.executing;
      }
      this.dispatch();
    }
  };

  private dispatch() {
    if (!this.ready) {
      this.getLogger('dispatcher').warn(`app is not ready, new dispatching will be ignored`);
      return;
    }

    if (!this.app.serving(WORKER_JOB_WORKFLOW_PROCESS)) {
      this.getLogger('dispatcher').warn(
        `${WORKER_JOB_WORKFLOW_PROCESS} is not serving, new dispatching will be ignored`,
      );
      return;
    }

    if (this.executing) {
      this.getLogger('dispatcher').warn(`workflow executing is not finished, new dispatching will be ignored`);
      return;
    }

    if (this.events.length) {
      return this.prepare();
    }

    this.executing = (async () => {
      let next: [ExecutionModel, JobModel?] | null = null;
      let execution: ExecutionModel | null = null;
      // resuming has high priority
      if (this.pending.length) {
        const pending = this.pending.shift() as Pending;
        execution = pending.force ? pending.execution : await this.acquirePendingExecution(pending.execution);
        if (execution) {
          next = [execution, pending.job];
          this.getLogger(next[0].workflowId).info(`pending execution (${next[0].id}) ready to process`);
        }
      } else {
        execution = await this.acquireQueueingExecution();
        if (execution) {
          next = [execution];
        }
      }
      if (next) {
        await this.process(...next);
      }
      this.executing = null;

      if (next || this.pending.length) {
        this.getLogger('dispatcher').debug(`last process finished, will do another dispatch`);
        this.dispatch();
      }
    })();
  }

  private async acquirePendingExecution(execution: ExecutionModel): Promise<ExecutionModel | null> {
    const logger = this.getLogger(execution.workflowId);
    const isolationLevel = this.db.options.dialect === 'sqlite' ? [][0] : Transaction.ISOLATION_LEVELS.REPEATABLE_READ;
    let fetched = execution;
    try {
      await this.db.sequelize.transaction({ isolationLevel }, async (transaction) => {
        const ExecutionModelClass = this.db.getModel('executions');
        const [affected] = await ExecutionModelClass.update(
          { dispatched: true, status: EXECUTION_STATUS.STARTED },
          {
            where: {
              id: execution.id,
              dispatched: false,
            },
            transaction,
          },
        );
        if (!affected) {
          fetched = null;
          return;
        }
        await execution.reload({ transaction });
      });
    } catch (error) {
      logger.error(`acquiring pending execution failed: ${error.message}`, { error });
    }
    return fetched;
  }

  private async acquireQueueingExecution(): Promise<ExecutionModel | null> {
    const isolationLevel = this.db.options.dialect === 'sqlite' ? [][0] : Transaction.ISOLATION_LEVELS.REPEATABLE_READ;
    let fetched: ExecutionModel | null = null;
    try {
      await this.db.sequelize.transaction(
        {
          isolationLevel,
        },
        async (transaction) => {
          const execution = (await this.db.getRepository('executions').findOne({
            filter: {
              dispatched: false,
              'workflow.enabled': true,
            },
            sort: 'id',
            transaction,
          })) as ExecutionModel;
          if (execution) {
            this.getLogger(execution.workflowId).info(`execution (${execution.id}) fetched from db`);
            await execution.update(
              {
                dispatched: true,
                status: EXECUTION_STATUS.STARTED,
              },
              { transaction },
            );
            execution.workflow = this.enabledCache.get(execution.workflowId);
            fetched = execution;
          } else {
            this.getLogger('dispatcher').debug(`no execution in db queued to process`);
          }
        },
      );
    } catch (error) {
      this.getLogger('dispatcher').error(`fetching execution from db failed: ${error.message}`, { error });
    }
    return fetched;
=======
    return this.dispatcher.start(execution);
>>>>>>> e1561471
  }

  public createProcessor(execution: ExecutionModel, options = {}): Processor {
    return new Processor(execution, { ...options, plugin: this });
  }

<<<<<<< HEAD
  private async process(execution: ExecutionModel, job?: JobModel, options: Transactionable = {}): Promise<Processor> {
    const logger = this.getLogger(execution.workflowId);
    if (!execution.dispatched) {
      const transaction = await this.useDataSourceTransaction('main', options.transaction);
      await execution.update({ dispatched: true, status: EXECUTION_STATUS.STARTED }, { transaction });
      logger.info(`execution (${execution.id}) from pending list updated to started`);
    }
    const processor = this.createProcessor(execution, options);

    logger.info(`execution (${execution.id}) ${job ? 'resuming' : 'starting'}...`);

    // this.emit('beforeProcess', processor);

    try {
      await (job ? processor.resume(job) : processor.start());
      logger.info(`execution (${execution.id}) finished with status: ${execution.status}`, { execution });
      if (execution.status && execution.workflow.options?.deleteExecutionOnStatus?.includes(execution.status)) {
        await execution.destroy({ transaction: processor.mainTransaction });
      }
    } catch (err) {
      logger.error(`execution (${execution.id}) error: ${err.message}`, err);
    }

    // this.emit('afterProcess', processor);

    return processor;
  }

=======
>>>>>>> e1561471
  async execute(workflow: WorkflowModel, values, options: EventOptions = {}) {
    const trigger = this.triggers.get(workflow.type);
    if (!trigger) {
      throw new Error(`trigger type "${workflow.type}" of workflow ${workflow.id} is not registered`);
    }
    if (!trigger.execute) {
      throw new Error(`"execute" method of trigger ${workflow.type} is not implemented`);
    }
    return trigger.execute(workflow, values, options);
  }

  /**
   * @experimental
   * @param {string} dataSourceName
   * @param {Transaction} transaction
   * @param {boolean} create
   * @returns {Trasaction}
   */
  useDataSourceTransaction(dataSourceName = 'main', transaction, create = false) {
    const { db } = this.app.dataSourceManager.dataSources.get(dataSourceName)
      .collectionManager as SequelizeCollectionManager;
    if (!db) {
      return;
    }
    if (db.sequelize === transaction?.sequelize) {
      return transaction;
    }
    if (create) {
      return db.sequelize.transaction();
    }
  }

  /**
   * @experimental
   */
  public async updateTasksStats(
    userId: number,
    type: string,
    stats: { pending: number; all: number } = { pending: 0, all: 0 },
    { transaction }: Transactionable,
  ) {
    const { db } = this.app;
    const repository = db.getRepository('userWorkflowTasks');
    let record = await repository.findOne({
      filter: {
        userId,
        type,
      },
      transaction,
    });
    if (record) {
      await record.update(
        {
          stats,
        },
        { transaction },
      );
    } else {
      record = await repository.create({
        values: {
          userId,
          type,
          stats,
        },
        transaction,
      });
    }

    // NOTE:
    // 1. `ws` not works in backend test cases for now.
    // 2. `userId` here for compatibility of no user approvals (deprecated).
    if (userId) {
      this.app.emit('ws:sendToUser', {
        userId,
        message: { type: 'workflow:tasks:updated', payload: record.get() },
      });
    }
  }
}<|MERGE_RESOLUTION|>--- conflicted
+++ resolved
@@ -53,26 +53,6 @@
   private meter = null;
   private checker: NodeJS.Timeout = null;
 
-<<<<<<< HEAD
-  private onQueueExecution: QueueEventOptions['process'] = async (event) => {
-    const ExecutionRepo = this.db.getRepository('executions');
-    const execution: ExecutionModel = await ExecutionRepo.findOne({
-      filterByTk: event.executionId,
-    });
-    if (!execution || execution.dispatched) {
-      this.getLogger('dispatcher').info(
-        `execution (${event.executionId}) from queue not found or not in queueing status, skip`,
-      );
-      return;
-    }
-    this.getLogger(execution.workflowId).info(
-      `execution (${execution.id}) received from queue, adding to pending list`,
-    );
-    this.run({ execution });
-  };
-
-=======
->>>>>>> e1561471
   private onBeforeSave = async (instance: WorkflowModel, { transaction, cycling }) => {
     if (cycling) {
       return;
@@ -453,308 +433,13 @@
    * @experimental
    */
   public async start(execution: ExecutionModel) {
-<<<<<<< HEAD
-    if (execution.status) {
-      return;
-    }
-    this.getLogger(execution.workflowId).info(`starting deferred execution (${execution.id})`);
-
-    this.run({ execution, force: true });
-  }
-
-  private async validateEvent(workflow: WorkflowModel, context: any, options: EventOptions) {
-    const trigger = this.triggers.get(workflow.type);
-    const triggerValid = await trigger.validateEvent(workflow, context, options);
-    if (!triggerValid) {
-      return false;
-    }
-
-    const { stack } = options;
-    let valid = true;
-    if (stack?.length > 0) {
-      const existed = await workflow.countExecutions({
-        where: {
-          id: stack,
-        },
-        transaction: options.transaction,
-      });
-
-      const limitCount = workflow.options.stackLimit || 1;
-      if (existed >= limitCount) {
-        this.getLogger(workflow.id).warn(
-          `workflow ${workflow.id} has already been triggered in stacks executions (${stack}), and max call coont is ${limitCount}, newly triggering will be skipped.`,
-        );
-
-        valid = false;
-      }
-    }
-    return valid;
-  }
-  private async createExecution(
-    workflow: WorkflowModel,
-    context,
-    options: EventOptions,
-  ): Promise<ExecutionModel | null> {
-    const { deferred } = options;
-    const transaction = await this.useDataSourceTransaction('main', options.transaction, true);
-    const sameTransaction = options.transaction === transaction;
-    const valid = await this.validateEvent(workflow, context, { ...options, transaction });
-    if (!valid) {
-      if (!sameTransaction) {
-        await transaction.commit();
-      }
-      options.onTriggerFail?.(workflow, context, options);
-      return Promise.reject(new Error('event is not valid'));
-    }
-
-    let execution: ExecutionModel;
-    try {
-      execution = await workflow.createExecution(
-        {
-          context,
-          key: workflow.key,
-          eventKey: options.eventKey ?? randomUUID(),
-          stack: options.stack,
-          dispatched: deferred ?? false,
-        },
-        { transaction },
-      );
-    } catch (err) {
-      if (!sameTransaction) {
-        await transaction.rollback();
-      }
-      throw err;
-    }
-
-    this.getLogger(workflow.id).info(`execution of workflow ${workflow.id} created as ${execution.id}`);
-
-    if (!workflow.stats) {
-      workflow.stats = await workflow.getStats({ transaction });
-    }
-    await workflow.stats.increment('executed', { transaction });
-    // NOTE: https://sequelize.org/api/v6/class/src/model.js~model#instance-method-increment
-    if (this.db.options.dialect !== 'postgres') {
-      await workflow.stats.reload({ transaction });
-    }
-    if (!workflow.versionStats) {
-      workflow.versionStats = await workflow.getVersionStats({ transaction });
-    }
-    await workflow.versionStats.increment('executed', { transaction });
-    if (this.db.options.dialect !== 'postgres') {
-      await workflow.versionStats.reload({ transaction });
-    }
-
-    if (!sameTransaction) {
-      await transaction.commit();
-    }
-
-    execution.workflow = workflow;
-
-    return execution;
-  }
-
-  private prepare = async () => {
-    if (this.executing && this.db.options.dialect === 'sqlite') {
-      await this.executing;
-    }
-
-    const event = this.events.shift();
-    this.eventsCount = this.events.length;
-    if (!event) {
-      this.getLogger('dispatcher').info(`events queue is empty, no need to prepare`);
-      return;
-    }
-
-    const logger = this.getLogger(event[0].id);
-    logger.info(`preparing execution for event`);
-
-    try {
-      const execution = await this.createExecution(...event);
-      // NOTE: cache first execution for most cases
-      if (!execution?.dispatched) {
-        if (!this.executing && !this.pending.length) {
-          logger.info(`local pending list is empty, adding execution (${execution.id}) to pending list`);
-          this.pending.push({ execution });
-        } else {
-          logger.info(`local pending list is not empty, sending execution (${execution.id}) to queue`);
-          if (this.ready) {
-            this.app.backgroundJobManager.publish(`${this.name}.pendingExecution`, { executionId: execution.id });
-          }
-        }
-      }
-    } catch (error) {
-      logger.error(`failed to create execution:`, { error });
-      // this.events.push(event); // NOTE: retry will cause infinite loop
-    }
-
-    if (this.events.length) {
-      await this.prepare();
-    } else {
-      this.getLogger('dispatcher').info('no more events need to be prepared, dispatching...');
-      if (this.executing) {
-        await this.executing;
-      }
-      this.dispatch();
-    }
-  };
-
-  private dispatch() {
-    if (!this.ready) {
-      this.getLogger('dispatcher').warn(`app is not ready, new dispatching will be ignored`);
-      return;
-    }
-
-    if (!this.app.serving(WORKER_JOB_WORKFLOW_PROCESS)) {
-      this.getLogger('dispatcher').warn(
-        `${WORKER_JOB_WORKFLOW_PROCESS} is not serving, new dispatching will be ignored`,
-      );
-      return;
-    }
-
-    if (this.executing) {
-      this.getLogger('dispatcher').warn(`workflow executing is not finished, new dispatching will be ignored`);
-      return;
-    }
-
-    if (this.events.length) {
-      return this.prepare();
-    }
-
-    this.executing = (async () => {
-      let next: [ExecutionModel, JobModel?] | null = null;
-      let execution: ExecutionModel | null = null;
-      // resuming has high priority
-      if (this.pending.length) {
-        const pending = this.pending.shift() as Pending;
-        execution = pending.force ? pending.execution : await this.acquirePendingExecution(pending.execution);
-        if (execution) {
-          next = [execution, pending.job];
-          this.getLogger(next[0].workflowId).info(`pending execution (${next[0].id}) ready to process`);
-        }
-      } else {
-        execution = await this.acquireQueueingExecution();
-        if (execution) {
-          next = [execution];
-        }
-      }
-      if (next) {
-        await this.process(...next);
-      }
-      this.executing = null;
-
-      if (next || this.pending.length) {
-        this.getLogger('dispatcher').debug(`last process finished, will do another dispatch`);
-        this.dispatch();
-      }
-    })();
-  }
-
-  private async acquirePendingExecution(execution: ExecutionModel): Promise<ExecutionModel | null> {
-    const logger = this.getLogger(execution.workflowId);
-    const isolationLevel = this.db.options.dialect === 'sqlite' ? [][0] : Transaction.ISOLATION_LEVELS.REPEATABLE_READ;
-    let fetched = execution;
-    try {
-      await this.db.sequelize.transaction({ isolationLevel }, async (transaction) => {
-        const ExecutionModelClass = this.db.getModel('executions');
-        const [affected] = await ExecutionModelClass.update(
-          { dispatched: true, status: EXECUTION_STATUS.STARTED },
-          {
-            where: {
-              id: execution.id,
-              dispatched: false,
-            },
-            transaction,
-          },
-        );
-        if (!affected) {
-          fetched = null;
-          return;
-        }
-        await execution.reload({ transaction });
-      });
-    } catch (error) {
-      logger.error(`acquiring pending execution failed: ${error.message}`, { error });
-    }
-    return fetched;
-  }
-
-  private async acquireQueueingExecution(): Promise<ExecutionModel | null> {
-    const isolationLevel = this.db.options.dialect === 'sqlite' ? [][0] : Transaction.ISOLATION_LEVELS.REPEATABLE_READ;
-    let fetched: ExecutionModel | null = null;
-    try {
-      await this.db.sequelize.transaction(
-        {
-          isolationLevel,
-        },
-        async (transaction) => {
-          const execution = (await this.db.getRepository('executions').findOne({
-            filter: {
-              dispatched: false,
-              'workflow.enabled': true,
-            },
-            sort: 'id',
-            transaction,
-          })) as ExecutionModel;
-          if (execution) {
-            this.getLogger(execution.workflowId).info(`execution (${execution.id}) fetched from db`);
-            await execution.update(
-              {
-                dispatched: true,
-                status: EXECUTION_STATUS.STARTED,
-              },
-              { transaction },
-            );
-            execution.workflow = this.enabledCache.get(execution.workflowId);
-            fetched = execution;
-          } else {
-            this.getLogger('dispatcher').debug(`no execution in db queued to process`);
-          }
-        },
-      );
-    } catch (error) {
-      this.getLogger('dispatcher').error(`fetching execution from db failed: ${error.message}`, { error });
-    }
-    return fetched;
-=======
     return this.dispatcher.start(execution);
->>>>>>> e1561471
   }
 
   public createProcessor(execution: ExecutionModel, options = {}): Processor {
     return new Processor(execution, { ...options, plugin: this });
   }
 
-<<<<<<< HEAD
-  private async process(execution: ExecutionModel, job?: JobModel, options: Transactionable = {}): Promise<Processor> {
-    const logger = this.getLogger(execution.workflowId);
-    if (!execution.dispatched) {
-      const transaction = await this.useDataSourceTransaction('main', options.transaction);
-      await execution.update({ dispatched: true, status: EXECUTION_STATUS.STARTED }, { transaction });
-      logger.info(`execution (${execution.id}) from pending list updated to started`);
-    }
-    const processor = this.createProcessor(execution, options);
-
-    logger.info(`execution (${execution.id}) ${job ? 'resuming' : 'starting'}...`);
-
-    // this.emit('beforeProcess', processor);
-
-    try {
-      await (job ? processor.resume(job) : processor.start());
-      logger.info(`execution (${execution.id}) finished with status: ${execution.status}`, { execution });
-      if (execution.status && execution.workflow.options?.deleteExecutionOnStatus?.includes(execution.status)) {
-        await execution.destroy({ transaction: processor.mainTransaction });
-      }
-    } catch (err) {
-      logger.error(`execution (${execution.id}) error: ${err.message}`, err);
-    }
-
-    // this.emit('afterProcess', processor);
-
-    return processor;
-  }
-
-=======
->>>>>>> e1561471
   async execute(workflow: WorkflowModel, values, options: EventOptions = {}) {
     const trigger = this.triggers.get(workflow.type);
     if (!trigger) {
