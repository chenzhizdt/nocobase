--- conflicted
+++ resolved
@@ -48,12 +48,8 @@
       timeFormat = 'HH:mm',
       showTime = false,
       picker,
-<<<<<<< HEAD
-      ...others
-=======
       disabled,
       ...rest
->>>>>>> 22527860
     } = props;
     const [visible, setVisible] = useState(false);
 
@@ -91,12 +87,8 @@
             onClick={() => setVisible(true)}
             value={value}
             picker={picker}
-<<<<<<< HEAD
-            {...others}
-=======
             disabled={disabled}
             {...rest}
->>>>>>> 22527860
             popupStyle={{ display: 'none' }}
             style={{ pointerEvents: 'none', width: '100%' }}
           />
