--- conflicted
+++ resolved
@@ -2,11 +2,7 @@
   "name": "@nocobase/plugin-locale-tester",
   "displayName": "Locale tester",
   "displayName.zh-CN": "翻译测试工具",
-<<<<<<< HEAD
   "version": "1.7.0-beta.11",
-=======
-  "version": "1.6.13",
->>>>>>> cf09e648
   "homepage": "https://github.com/nocobase/locales",
   "main": "dist/server/index.js",
   "peerDependencies": {
