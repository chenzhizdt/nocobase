{
  "name": "@nocobase/plugin-file-manager",
<<<<<<< HEAD
  "version": "1.7.0-alpha.12",
=======
  "version": "1.7.0-beta.25",
>>>>>>> 4f335151
  "displayName": "File manager",
  "displayName.zh-CN": "文件管理器",
  "description": "Provides files storage services with files collection template and attachment field.",
  "description.zh-CN": "提供文件存储服务，并提供了文件表模板和附件字段。",
  "license": "AGPL-3.0",
  "main": "./dist/server/index.js",
  "homepage": "https://docs.nocobase.com/handbook/file-manager",
  "homepage.zh-CN": "https://docs-cn.nocobase.com/handbook/file-manager",
  "devDependencies": {
    "@aws-sdk/client-s3": "3.750.0",
    "@formily/antd-v5": "1.x",
    "@formily/core": "2.x",
    "@formily/react": "2.x",
    "@formily/shared": "2.x",
    "@koa/multer": "^3.1.0",
    "@types/koa-multer": "^1.0.4",
    "@types/multer": "^1.4.5",
    "antd": "5.x",
    "axios": "^1.7.0",
    "cos-nodejs-sdk-v5": "^2.11.14",
    "koa-static": "^5.0.0",
    "mime-match": "^1.0.2",
    "mkdirp": "~0.5.4",
    "multer": "^1.4.5-lts.2",
    "multer-aliyun-oss": "2.1.3",
    "multer-cos": "^1.0.3",
    "multer-s3": "^3.0.1",
    "react": "^18.2.0",
    "react-i18next": "^11.15.1",
    "supertest": "^6.1.6",
    "url-join": "4.0.1"
  },
  "peerDependencies": {
    "@nocobase/actions": "1.x",
    "@nocobase/client": "1.x",
    "@nocobase/database": "1.x",
    "@nocobase/server": "1.x",
    "@nocobase/test": "1.x",
    "@nocobase/utils": "1.x"
  },
  "keywords": [
    "Collections",
    "Collection fields"
  ],
  "gitHead": "d0b4efe4be55f8c79a98a331d99d9f8cf99021a1"
}<|MERGE_RESOLUTION|>--- conflicted
+++ resolved
@@ -1,10 +1,6 @@
 {
   "name": "@nocobase/plugin-file-manager",
-<<<<<<< HEAD
   "version": "1.7.0-alpha.12",
-=======
-  "version": "1.7.0-beta.25",
->>>>>>> 4f335151
   "displayName": "File manager",
   "displayName.zh-CN": "文件管理器",
   "description": "Provides files storage services with files collection template and attachment field.",
