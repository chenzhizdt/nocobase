--- conflicted
+++ resolved
@@ -4,11 +4,7 @@
   "displayName.zh-CN": "工作流：操作后事件",
   "description": "Triggered after the completion of a request initiated through an action button or API, such as after adding, updating, deleting data, or \"submit to workflow\". Suitable for data processing, sending notifications, etc., after actions are completed.",
   "description.zh-CN": "通过操作按钮或 API 发起请求并在执行完成后触发，比如新增、更新、删除数据或者“提交至工作流”之后。适用于在操作完成后进行数据处理、发送通知等。",
-<<<<<<< HEAD
-  "version": "1.6.0-alpha.8",
-=======
   "version": "1.6.0-alpha.27",
->>>>>>> 32de5ffe
   "license": "AGPL-3.0",
   "main": "./dist/server/index.js",
   "homepage": "https://docs.nocobase.com/plugins/workflow-action-trigger",
