{
  "name": "@nocobase/plugin-workflow-aggregate",
  "displayName": "Workflow: Aggregate node",
  "displayName.zh-CN": "工作流：聚合查询节点",
  "displayName.ru-RU": "Рабочий процесс: Узел агрегации",
  "description": "Used to aggregate data against the database in workflow, such as: statistics, sum, average, etc.",
  "description.zh-CN": "可用于在工作流中对数据库进行聚合查询，如：统计数量、求和、平均值等。",
<<<<<<< HEAD
  "version": "2.0.0-alpha.42",
=======
  "description.ru-RU": "Используется для агрегирования данных из базы данных в рабочем процессе, например: статистика, сумма, среднее и т.д.",
  "version": "1.9.0-beta.16",
>>>>>>> 23cca36b
  "license": "AGPL-3.0",
  "main": "./dist/server/index.js",
  "homepage": "https://docs.nocobase.com/handbook/workflow-aggregate",
  "homepage.zh-CN": "https://docs-cn.nocobase.com/handbook/workflow-aggregate",
  "homepage.ru-RU": "https://docs-ru.nocobase.com/handbook/workflow-aggregate",
  "devDependencies": {
    "antd": "5.x",
    "mathjs": "^10.6.0",
    "react": "18.x",
    "react-i18next": "^11.15.1"
  },
  "peerDependencies": {
    "@nocobase/client": "2.x",
    "@nocobase/database": "2.x",
    "@nocobase/plugin-workflow": ">=0.17.0-alpha.3",
    "@nocobase/server": "2.x",
    "@nocobase/test": "2.x"
  },
  "gitHead": "d0b4efe4be55f8c79a98a331d99d9f8cf99021a1",
  "keywords": [
    "Workflow"
  ]
}<|MERGE_RESOLUTION|>--- conflicted
+++ resolved
@@ -5,12 +5,8 @@
   "displayName.ru-RU": "Рабочий процесс: Узел агрегации",
   "description": "Used to aggregate data against the database in workflow, such as: statistics, sum, average, etc.",
   "description.zh-CN": "可用于在工作流中对数据库进行聚合查询，如：统计数量、求和、平均值等。",
-<<<<<<< HEAD
+  "description.ru-RU": "Используется для агрегирования данных из базы данных в рабочем процессе, например: статистика, сумма, среднее и т.д.",
   "version": "2.0.0-alpha.42",
-=======
-  "description.ru-RU": "Используется для агрегирования данных из базы данных в рабочем процессе, например: статистика, сумма, среднее и т.д.",
-  "version": "1.9.0-beta.16",
->>>>>>> 23cca36b
   "license": "AGPL-3.0",
   "main": "./dist/server/index.js",
   "homepage": "https://docs.nocobase.com/handbook/workflow-aggregate",
