--- conflicted
+++ resolved
@@ -1,10 +1,6 @@
 {
   "name": "@nocobase/plugin-notification-in-app-message",
-<<<<<<< HEAD
-  "version": "1.6.0-alpha.8",
-=======
   "version": "1.6.0-alpha.27",
->>>>>>> 32de5ffe
   "displayName": "Notification: In-app message",
   "displayName.zh-CN": "通知：站内信",
   "description": "It supports users in receiving real-time message notifications within the NocoBase application.",
