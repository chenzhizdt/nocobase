/**
 * This file is part of the NocoBase (R) project.
 * Copyright (c) 2020-2024 NocoBase Co., Ltd.
 * Authors: NocoBase Team.
 *
 * This project is dual-licensed under AGPL-3.0 and NocoBase Commercial License.
 * For more information, please refer to: https://www.nocobase.com/agreement.
 */

import { request, Browser } from '@nocobase/test/e2e';

const PORT = process.env.APP_PORT || 20000;
const APP_BASE_URL = process.env.APP_BASE_URL || `http://localhost:${PORT}`;

// 创建工作流
export const apiCreateWorkflow = async (data: any) => {
  const api = await request.newContext({
    storageState: process.env.PLAYWRIGHT_AUTH_FILE,
  });

  const state = await api.storageState();
  const headers = getHeaders(state);
  /*
    {
        "current": true,
        "options": {
            "deleteExecutionOnStatus": []
        },
        "title": "t3",
        "type": "collection"
    }
    */
  const result = await api.post(`/api/workflows:create`, {
    headers,
    data,
  });

  if (!result.ok()) {
    throw new Error(await result.text());
  }
  /*
        {
            "data": {
                "id": 74,
                "key": "il2nu3ovj53",
                "updatedAt": "2023-12-12T06:53:21.232Z",
                "createdAt": "2023-12-12T06:53:21.232Z",
                "title": "t3",
                "type": "collection",
                "enabled": false,
                "description": null,
                "executed": 0,
                "allExecuted": 0,
                "config": {},
                "current": true,
                "options": {
                    "deleteExecutionOnStatus": []
                },
                "useTransaction": true
            }
        }
    */
  return (await result.json()).data;
};

// 更新工作流
export const apiUpdateWorkflow = async (id: number, data: any) => {
  const api = await request.newContext({
    storageState: process.env.PLAYWRIGHT_AUTH_FILE,
  });

  const state = await api.storageState();
  const headers = getHeaders(state);
  /*
        {
            "id": 74,
            "key": "il2nu3ovj53",
            "updatedAt": "2023-12-12T06:53:21.232Z",
            "createdAt": "2023-12-12T06:53:21.232Z",
            "title": "t3",
            "type": "collection",
            "enabled": false,
            "description": null,
            "executed": 0,
            "allExecuted": 0,
            "current": true,
            "options": {
                "deleteExecutionOnStatus": []
            },
            "useTransaction": true
        }
    */
  const result = await api.post(`/api/workflows:update?filterByTk=${id}`, {
    headers,
    data,
  });

  if (!result.ok()) {
    throw new Error(await result.text());
  }
  /*{
        "data": [
            {
                "id": 72,
                "createdAt": "2023-12-12T02:43:53.793Z",
                "updatedAt": "2023-12-12T05:41:33.300Z",
                "key": "fzk3j2oj4el",
                "title": "a11",
                "enabled": true,
                "description": null,
                "type": "collection",
                "config": {},
                "useTransaction": true,
                "executed": 0,
                "allExecuted": 0,
                "current": true,
                "options": {
                    "deleteExecutionOnStatus": []
                }
            }
        ]
    }*/
  return (await result.json()).data;
};

// 删除工作流
export const apiDeleteWorkflow = async (id: number) => {
  const api = await request.newContext({
    storageState: process.env.PLAYWRIGHT_AUTH_FILE,
  });

  const state = await api.storageState();
  const headers = getHeaders(state);

  const result = await api.post(`/api/workflows:destroy?filterByTk=${id}`, {
    headers,
  });

  if (!result.ok()) {
    throw new Error(await result.text());
  }
  // {"data":1}
  return (await result.json()).data;
};

// 查询工作流
export const apiGetWorkflow = async (id: number) => {
  const api = await request.newContext({
    storageState: process.env.PLAYWRIGHT_AUTH_FILE,
  });

  const state = await api.storageState();
  const headers = getHeaders(state);

  const result = await api.get(`/api/workflows:get?filterByTk=${id}`, {
    headers,
  });

  if (!result.ok()) {
    throw new Error(await result.text());
  }
  /*
    {
        "data": {
            "id": 73,
            "createdAt": "2023-12-12T05:59:52.741Z",
            "updatedAt": "2023-12-12T05:59:52.741Z",
            "key": "1iuin0qchrh",
            "title": "t2",
            "enabled": false,
            "description": null,
            "type": "collection",
            "config": { },
            "useTransaction": true,
            "executed": 0,
            "allExecuted": 0,
            "current": true,
            "options": { }
        }
    }
    */
  return (await result.json()).data;
};

// 更新工作流触发器节点
export const apiUpdateWorkflowTrigger = async (id: number, data: any) => {
  const api = await request.newContext({
    storageState: process.env.PLAYWRIGHT_AUTH_FILE,
  });

  const state = await api.storageState();
  const headers = getHeaders(state);
  /*
    {
        "config": {
            "appends": [
                "dept"
            ],
                "collection": "tt_mnt_org",
                    "changed": [],
                        "condition": {
                "$and": [
                    {
                        "id": {
                            "$eq": 1
                        }
                    }
                ]
            },
            "mode": 1
        }
    }
    */
  const result = await api.post(`/api/workflows:update?filterByTk=${id}`, {
    headers,
    data,
  });

  if (!result.ok()) {
    throw new Error(await result.text());
  }
  /*
    {
        "data": [
            {
                "id": 73,
                "createdAt": "2023-12-12T05:59:52.741Z",
                "updatedAt": "2023-12-12T06:13:36.068Z",
                "key": "1iuin0qchrh",
                "title": "t2",
                "enabled": false,
                "description": null,
                "type": "collection",
                "config": {
                    "appends": [
                        "dept"
                    ],
                    "collection": "tt_mnt_org",
                    "changed": [],
                    "condition": {
                        "$and": [
                            {
                                "id": {
                                    "$eq": 1
                                }
                            }
                        ]
                    },
                    "mode": 1
                },
                "useTransaction": true,
                "executed": 0,
                "allExecuted": 0,
                "current": true,
                "options": {}
            }
        ]
    }
    */
  return (await result.json()).data;
};

// 添加工作流节点
export const apiCreateWorkflowNode = async (workflowId: number, data: any) => {
  const api = await request.newContext({
    storageState: process.env.PLAYWRIGHT_AUTH_FILE,
  });

  const state = await api.storageState();
  const headers = getHeaders(state);
  /*upstreamId前置节点id ,null代表再触发器节点后面增加节点
        {
        "type": "calculation",
        "upstreamId": 263,
        "branchIndex": null,
        "title": "运算",
        "config": {}
        }
    */
  const result = await api.post(`/api/workflows/${workflowId}/nodes:create`, {
    headers,
    data,
  });

  if (!result.ok()) {
    throw new Error(await result.text());
  }
  /*
    {
        "data": {
            "id": 265,
            "type": "calculation",
            "upstreamId": null,
            "branchIndex": null,
            "title": "运算",
            "config": {},
            "workflowId": 76,
            "updatedAt": "2023-12-16T10:56:39.288Z",
            "createdAt": "2023-12-16T10:56:39.281Z",
            "key": "20jz2urt5w7",
            "downstreamId": 263
        }
    }
    */
  return (await result.json()).data;
};

// 查询工作流节点
export const apiGetWorkflowNode = async (id: number) => {
  const api = await request.newContext({
    storageState: process.env.PLAYWRIGHT_AUTH_FILE,
  });

  const state = await api.storageState();
  const headers = getHeaders(state);

  const result = await api.get(`/api/flow_nodes:get?filterByTk=${id}`, {
    headers,
  });

  if (!result.ok()) {
    throw new Error(await result.text());
  }
  /*
    {
        "data": {
            "id": 267,
            "createdAt": "2023-12-17T06:56:10.147Z",
            "updatedAt": "2023-12-17T08:53:38.117Z",
            "key": "idr5wibhyqn",
            "title": "查询数据",
            "upstreamId": 269,
            "branchIndex": null,
            "downstreamId": 270,
            "type": "query",
            "config": {
                "collection": "users",
                "params": {
                    "filter": {
                        "$and": [
                            {
                                "id": {
                                    "$eq": "{{$context.data.id}}"
                                }
                            }
                        ]
                    },
                    "sort": [],
                    "page": 1,
                    "pageSize": 20,
                    "appends": []
                }
            },
            "workflowId": 76
        }
    }
    */
  return (await result.json()).data;
};

// 更新工作流节点配置
export const apiUpdateWorkflowNode = async (id: number, data: any) => {
  const api = await request.newContext({
    storageState: process.env.PLAYWRIGHT_AUTH_FILE,
  });

  const state = await api.storageState();
  const headers = getHeaders(state);
  /*
    {
    "config": {
        "engine": "math.js",
        "expression": "1"
        }
    }
     */
  const result = await api.post(`/api/flow_nodes:update?filterByTk=${id}`, {
    headers,
    data,
  });

  if (!result.ok()) {
    throw new Error(await result.text());
  }
  /*
    {
        "data": [
            {
                "id": 266,
                "createdAt": "2023-12-16T10:56:58.586Z",
                "updatedAt": "2023-12-16T11:16:32.796Z",
                "key": "atbyvcs5mwc",
                "title": "运算",
                "upstreamId": 263,
                "branchIndex": null,
                "downstreamId": null,
                "type": "calculation",
                "config": {
                    "engine": "math.js",
                    "expression": "1"
                },
                "workflowId": 76
            }
        ]
    }
    */
  return (await result.json()).data;
};

// 查询节点执行历史
export const apiGetWorkflowNodeExecutions = async (id: number) => {
  const api = await request.newContext({
    storageState: process.env.PLAYWRIGHT_AUTH_FILE,
  });

  const state = await api.storageState();
  const headers = getHeaders(state);
  const url = `/api/executions:list?appends[]=jobs&filter[workflowId]=${id}&fields=id,createdAt,updatedAt,key,status,workflowId,jobs`;
  const result = await api.get(url, {
    headers,
  });

  if (!result.ok()) {
    throw new Error(await result.text());
  }
  /*
        {
            "data": [
                {
                    "id": 15,
                    "createdAt": "2023-12-13T02:13:13.737Z",
                    "updatedAt": "2023-12-13T02:13:13.799Z",
                    "key": "yibkv8h2uq6",
                    "useTransaction": false,
                    "status": 1,
                    "workflowId": 16,
                    "jobs": [
                        {
                            "id": 16,
                            "createdAt": "2023-12-13T02:13:13.783Z",
                            "updatedAt": "2023-12-13T02:13:13.783Z",
                            "executionId": 15,
                            "nodeId": 16,
                            "upstreamId": null,
                            "status": 1,
                            "result": false
                        },
                        {
                            "id": 17,
                            "createdAt": "2023-12-13T02:13:13.788Z",
                            "updatedAt": "2023-12-13T02:13:13.788Z",
                            "executionId": 15,
                            "nodeId": 17,
                            "upstreamId": 16,
                            "status": 1,
                            "result": true
                        }
                    ]
                },
                {
                    "id": 14,
                    "createdAt": "2023-12-13T02:09:00.529Z",
                    "updatedAt": "2023-12-13T02:09:00.590Z",
                    "key": "yibkv8h2uq6",
                    "useTransaction": false,
                    "status": 1,
                    "workflowId": 16,
                    "jobs": [
                        {
                            "id": 14,
                            "createdAt": "2023-12-13T02:09:00.575Z",
                            "updatedAt": "2023-12-13T02:09:00.575Z",
                            "executionId": 14,
                            "nodeId": 16,
                            "upstreamId": null,
                            "status": 1,
                            "result": false
                        },
                        {
                            "id": 15,
                            "createdAt": "2023-12-13T02:09:00.583Z",
                            "updatedAt": "2023-12-13T02:09:00.583Z",
                            "executionId": 14,
                            "nodeId": 17,
                            "upstreamId": 14,
                            "status": 1,
                            "result": true
                        }
                    ]
                }
            ],
            "meta": {
                "count": 2,
                "page": 1,
                "pageSize": 20,
                "totalPage": 1
            }
        }
    */
  return (await result.json()).data;
};

// 更新业务表单条数据
export const apiUpdateRecord = async (collectionName: string, id: number, data: any) => {
  const api = await request.newContext({
    storageState: process.env.PLAYWRIGHT_AUTH_FILE,
  });
  const state = await api.storageState();
  const headers = getHeaders(state);
  const result = await api.post(`/api/${collectionName}:update?filterByTk=${id}`, {
    headers,
    data,
  });

  if (!result.ok()) {
    throw new Error(await result.text());
  }
  /*
        {
            "data": [
                {
                    "id": 1,
                    "createdAt": "2023-12-12T02:43:53.793Z",
                    "updatedAt": "2023-12-12T05:41:33.300Z",
                    "key": "fzk3j2oj4el",
                    "title": "a11",
                    "enabled": true,
                    "description": null
                }
            ]
        }
    */
  return (await result.json()).data;
};

// 查询业务表单条数据
export const apiGetRecord = async (collectionName: string, id: number) => {
  const api = await request.newContext({
    storageState: process.env.PLAYWRIGHT_AUTH_FILE,
  });
  const state = await api.storageState();
  const headers = getHeaders(state);
  const result = await api.get(`/api/${collectionName}:get?filterByTk=${id}`, {
    headers,
  });

  if (!result.ok()) {
    throw new Error(await result.text());
  }
  /*
        {
            "data": {
                "id": 1,
                "createdAt": "2023-12-12T02:43:53.793Z",
                "updatedAt": "2023-12-12T05:41:33.300Z",
                "key": "fzk3j2oj4el",
                "title": "a11",
                "enabled": true,
                "description": null
            },
            "meta": {
                "allowedActions": {
                    "view": [
                        1
                    ],
                    "update": [
                        1
                    ],
                    "destroy": [
                        1
                    ]
                }
            }
        }
    */
  return (await result.json()).data;
};

// 查询业务表list
export const apiGetList = async (collectionName: string) => {
  const api = await request.newContext({
    storageState: process.env.PLAYWRIGHT_AUTH_FILE,
  });
  const state = await api.storageState();
  const headers = getHeaders(state);
  const result = await api.get(`/api/${collectionName}:list`, {
    headers,
  });

  if (!result.ok()) {
    throw new Error(await result.text());
  }
  /*
        {
            "data": [
                {
                    "id": 1,
                    "createdAt": "2023-12-12T02:43:53.793Z",
                    "updatedAt": "2023-12-12T05:41:33.300Z",
                    "key": "fzk3j2oj4el",
                    "title": "a11",
                    "enabled": true,
                    "description": null
                }
            ],
            "meta": {
                "count": 1,
                "page": 1,
                "pageSize": 20,
                "totalPage": 1
            }
        }
    */
  return await result.json();
};

// 查询业务表list
export const apiFilterList = async (collectionName: string, filter: string) => {
  const api = await request.newContext({
    storageState: process.env.PLAYWRIGHT_AUTH_FILE,
  });
  const state = await api.storageState();
  const headers = getHeaders(state);
  const result = await api.get(`/api/${collectionName}:list?${filter}`, {
    headers,
  });

  if (!result.ok()) {
    throw new Error(await result.text());
  }
  /*
        {
            "data": [
                {
                    "id": 1,
                    "createdAt": "2023-12-12T02:43:53.793Z",
                    "updatedAt": "2023-12-12T05:41:33.300Z",
                    "key": "fzk3j2oj4el",
                    "title": "a11",
                    "enabled": true,
                    "description": null
                }
            ],
            "meta": {
                "count": 1,
                "page": 1,
                "pageSize": 20,
                "totalPage": 1
            }
        }
    */
  return await result.json();
};

// 添加业务表单条数据触发工作流表单事件,triggerWorkflows=key1!field,key2,key3!field.subfield
export const apiCreateRecordTriggerFormEvent = async (collectionName: string, triggerWorkflows: string, data: any) => {
  const api = await request.newContext({
    storageState: process.env.PLAYWRIGHT_AUTH_FILE,
  });
  const state = await api.storageState();
  const headers = getHeaders(state);
  /*
    {
        "title": "a11",
        "enabled": true,
        "description": null
    }
    */
  const result = await api.post(`/api/${collectionName}:create?triggerWorkflows=${triggerWorkflows}`, {
    headers,
    data,
  });

  if (!result.ok()) {
    throw new Error(await result.text());
  }
  /*
        {
            "data": {
                "id": 1,
                "createdAt": "2023-12-12T02:43:53.793Z",
                "updatedAt": "2023-12-12T05:41:33.300Z",
                "key": "fzk3j2oj4el",
                "title": "a11",
                "enabled": true,
                "description": null
            },
            "meta": {
                "allowedActions": {
                    "view": [
                        1
                    ],
                    "update": [
                        1
                    ],
                    "destroy": [
                        1
                    ]
                }
            }
        }
    */
  return (await result.json()).data;
};

// 提交至工作流触发工作流表单事件
export const apiSubmitRecordTriggerFormEvent = async (triggerWorkflows: string, data: any) => {
  const api = await request.newContext({
    storageState: process.env.PLAYWRIGHT_AUTH_FILE,
  });
  const state = await api.storageState();
  const headers = getHeaders(state);
  /*
    {
        "title": "a11",
        "enabled": true,
        "description": null
    }
    */
  const result = await api.post(`/api/workflows:trigger?triggerWorkflows=${triggerWorkflows}`, {
    headers,
    data,
  });

  if (!result.ok()) {
    throw new Error(await result.text());
  }
  /*
    {}
    */
  return await result.json();
};

// 获取数据源个数
export const apiGetDataSourceCount = async () => {
  const api = await request.newContext({
    storageState: process.env.PLAYWRIGHT_AUTH_FILE,
  });
  const state = await api.storageState();
  const headers = getHeaders(state);
  const result = await api.get(`/api/dataSources:list?pageSize=50`, {
    headers,
  });

  if (!result.ok()) {
    throw new Error(await result.text());
  }
  /*
    {
        "data": 1
    }
    */
  return (await result.json()).meta.count;
};

// 添加业务表单条数据触发工作流表单事件,triggerWorkflows=key1!field,key2,key3!field.subfield
export const apiCreateRecordTriggerActionEvent = async (
  collectionName: string,
  triggerWorkflows: string,
  data: any,
) => {
  const api = await request.newContext({
    storageState: process.env.PLAYWRIGHT_AUTH_FILE,
  });
  const state = await api.storageState();
  const headers = getHeaders(state);
  /*
    {
        "title": "a11",
        "enabled": true,
        "description": null
    }
    */
  const result = await api.post(`/api/${collectionName}:create?triggerWorkflows=${triggerWorkflows}`, {
    headers,
    data,
  });

  if (!result.ok()) {
    throw new Error(await result.text());
  }
  /*
        {
            "data": {
                "id": 1,
                "createdAt": "2023-12-12T02:43:53.793Z",
                "updatedAt": "2023-12-12T05:41:33.300Z",
                "key": "fzk3j2oj4el",
                "title": "a11",
                "enabled": true,
                "description": null
            },
            "meta": {
                "allowedActions": {
                    "view": [
                        1
                    ],
                    "update": [
                        1
                    ],
                    "destroy": [
                        1
                    ]
                }
            }
        }
    */
  return (await result.json()).data;
};

// 添加业务表单条数据触发工作流表单事件,triggerWorkflows=key1!field,key2,key3!field.subfield
export const apiTriggerCustomActionEvent = async (collectionName: string, triggerWorkflows: string, data: any) => {
  const api = await request.newContext({
    storageState: process.env.PLAYWRIGHT_AUTH_FILE,
  });
  const state = await api.storageState();
  const headers = getHeaders(state);
  /*
    {
        "title": "a11",
        "enabled": true,
        "description": null
    }
    */
  const result = await api.post(`/api/${collectionName}:trigger?triggerWorkflows=${triggerWorkflows}`, {
    headers,
    data,
  });

  if (!result.ok()) {
    throw new Error(await result.text());
  }
  /*
        {
            "data": {
                "id": 1,
                "createdAt": "2023-12-12T02:43:53.793Z",
                "updatedAt": "2023-12-12T05:41:33.300Z",
                "key": "fzk3j2oj4el",
                "title": "a11",
                "enabled": true,
                "description": null
            },
            "meta": {
                "allowedActions": {
                    "view": [
                        1
                    ],
                    "update": [
                        1
                    ],
                    "destroy": [
                        1
                    ]
                }
            }
        }
    */
  return (await result.json()).data;
};

// 审批中心发起审批
export const apiApplyApprovalEvent = async (data: any) => {
  const api = await request.newContext({
    storageState: process.env.PLAYWRIGHT_AUTH_FILE,
  });
  const state = await api.storageState();
  const headers = getHeaders(state);
  /*
    {
        "title": "a11",
        "enabled": true,
        "description": null
    }
    */
  const result = await api.post('/api/approvals:create', {
    headers,
    data,
  });

  if (!result.ok()) {
    throw new Error(await result.text());
  }
  /*
  {
      "data": {
          "id": 35,
          "collectionName": "tt_amt_orgREmwr",
          "data": {
              "id": 6,
              "url": null,
              "sort": 3,
              "email": null,
              "phone": null,
              "address": null,
              "orgcode": "区域编码000000006",
              "orgname": "阿三大苏打实打实的",
              "isenable": null,
              "staffnum": null,
              "createdAt": "2024-03-09T11:37:47.620Z",
              "sharesnum": null,
              "updatedAt": "2024-03-09T11:37:47.620Z",
              "insurednum": null,
              "range_json": null,
              "regcapital": null,
              "testdataid": null,
              "createdById": 1,
              "paidcapital": null,
              "range_check": [],
              "updatedById": 1,
              "status_radio": null,
              "establishdate": null,
              "insuranceratio": null,
              "range_markdown": null,
              "range_richtext": null,
              "status_singleselect": null,
              "range_multipleselect": [],
              "insuranceratio_formula": null
          },
          "status": 2,
          "workflowId": 39,
          "dataKey": "6",
          "updatedAt": "2024-03-09T11:37:47.640Z",
          "createdAt": "2024-03-09T11:37:47.640Z",
          "createdById": 1,
          "updatedById": 1,
          "workflowKey": null,
          "latestExecutionId": null
      }
  }
    */
  return (await result.json()).data;
};

// 新增字段
export const apiCreateField = async (collectionName: string, data: any) => {
  const api = await request.newContext({
    storageState: process.env.PLAYWRIGHT_AUTH_FILE,
  });
  const state = await api.storageState();
  const headers = getHeaders(state);
  /*
  {
    "sourceKey": "id",
    "foreignKey": "orgid",
    "onDelete": "SET NULL",
    "name": "dept",
    "type": "hasMany",
    "uiSchema": {
    "x-component": "AssociationField",
    "x-component-props": {
    "multiple": true
    },
    "title": "dept"
    },
    "interface": "o2m",
    "target": "tt_mnt_dept",
    "targetKey": "id"
    }
    */
  const result = await api.post(`/api/collections/${collectionName}/fields:create`, {
    headers,
    data,
  });

  if (!result.ok()) {
    throw new Error(await result.text());
  }
  return (await result.json()).data;
};
/*
{
    "data": {
        "key": "np4llsa0fsx",
        "name": "dept1",
        "type": "hasMany",
        "interface": "o2m",
        "collectionName": "tt_mnt_org",
        "description": null,
        "parentKey": null,
        "reverseKey": null,
        "sourceKey": "id",
        "foreignKey": "orgid",
        "onDelete": "SET NULL",
        "uiSchema": {
            "x-component": "AssociationField",
            "x-component-props": {
                "multiple": true
            },
            "title": "dept1"
        },
        "target": "tt_mnt_dept",
        "targetKey": "id"
    }
}
 */
const getStorageItem = (key: string, storageState: any) => {
  return storageState.origins
    .find((item) => item.origin === APP_BASE_URL)
    ?.localStorage.find((item) => item.name === key)?.value;
};

function getHeaders(storageState: any) {
  const headers: any = {};
  const token = getStorageItem('NOCOBASE_TOKEN', storageState);
  const auth = getStorageItem('NOCOBASE_AUTH', storageState);
  const subAppName = new URL(APP_BASE_URL).pathname.match(/^\/apps\/([^/]*)\/*/)?.[1];
  const hostName = new URL(APP_BASE_URL).host;
  const locale = getStorageItem('NOCOBASE_LOCALE', storageState);
  const timezone = '+08:00';
  const withAclMeta = 'true';
  const role = getStorageItem('NOCOBASE_ROLE', storageState);

  if (token) {
    headers.Authorization = `Bearer ${token}`;
  }
  if (auth) {
    headers['X-Authenticator'] = auth;
  }
  if (subAppName) {
    headers['X-App'] = subAppName;
  }
  if (hostName) {
    headers['X-Hostname'] = hostName;
  }
  if (locale) {
    headers['X-Locale'] = locale;
  }
  if (timezone) {
    headers['X-Timezone'] = timezone;
  }
  if (withAclMeta) {
    headers['X-With-Acl-Meta'] = withAclMeta;
  }
  if (role) {
    headers['X-Role'] = role;
  }

  return headers;
}

// 用户登录新会话
export const userLogin = async (browser: Browser, approvalUserEmail: string, approvalUser: string) => {
  const context = await browser.newContext();
  const page = await context.newPage();
  await page.goto('signin');
  await page.getByPlaceholder('Email').fill(approvalUserEmail);
  await page.getByPlaceholder('Password').fill(approvalUser);
  await page.getByRole('button', { name: 'Sign in' }).click();
  await page.waitForLoadState('networkidle');
  return context;
};

export default module.exports = {
  apiCreateWorkflow,
  apiUpdateWorkflow,
  apiDeleteWorkflow,
  apiGetWorkflow,
  apiUpdateWorkflowTrigger,
  apiGetWorkflowNodeExecutions,
  apiCreateWorkflowNode,
  apiUpdateWorkflowNode,
  apiGetWorkflowNode,
  apiUpdateRecord,
  apiGetRecord,
  apiGetList,
  apiCreateRecordTriggerFormEvent,
  apiSubmitRecordTriggerFormEvent,
  apiFilterList,
  apiGetDataSourceCount,
  apiCreateRecordTriggerActionEvent,
  apiApplyApprovalEvent,
  userLogin,
  apiCreateField,
<<<<<<< HEAD
=======
  apiTriggerCustomActionEvent,
>>>>>>> e7275819
};<|MERGE_RESOLUTION|>--- conflicted
+++ resolved
@@ -7,7 +7,7 @@
  * For more information, please refer to: https://www.nocobase.com/agreement.
  */
 
-import { request, Browser } from '@nocobase/test/e2e';
+import { Browser, request } from '@nocobase/test/e2e';
 
 const PORT = process.env.APP_PORT || 20000;
 const APP_BASE_URL = process.env.APP_BASE_URL || `http://localhost:${PORT}`;
@@ -1072,8 +1072,5 @@
   apiApplyApprovalEvent,
   userLogin,
   apiCreateField,
-<<<<<<< HEAD
-=======
   apiTriggerCustomActionEvent,
->>>>>>> e7275819
 };