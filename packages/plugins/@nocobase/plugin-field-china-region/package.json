{
  "name": "@nocobase/plugin-field-china-region",
<<<<<<< HEAD
  "version": "1.6.0-alpha.8",
=======
  "version": "1.6.0-alpha.27",
>>>>>>> 32de5ffe
  "displayName": "Collection field: administrative divisions of China",
  "displayName.zh-CN": "数据表字段：中国行政区划",
  "description": "Provides data and field type for administrative divisions of China.",
  "description.zh-CN": "提供中国行政区划数据和字段类型。",
  "main": "./dist/server/index.js",
  "homepage": "https://docs.nocobase.com/handbook/china-region",
  "homepage.zh-CN": "https://docs-cn.nocobase.com/handbook/china-region",
  "license": "AGPL-3.0",
  "devDependencies": {
    "@formily/core": "2.x",
    "@formily/react": "2.x",
    "@types/cross-spawn": "^6.0.2",
    "china-division": "^2.4.0",
    "cross-spawn": "^7.0.3"
  },
  "peerDependencies": {
    "@nocobase/client": "1.x",
    "@nocobase/database": "1.x",
    "@nocobase/server": "1.x",
    "@nocobase/test": "1.x"
  },
  "gitHead": "d0b4efe4be55f8c79a98a331d99d9f8cf99021a1",
  "keywords": [
    "Collection fields"
  ]
}<|MERGE_RESOLUTION|>--- conflicted
+++ resolved
@@ -1,10 +1,6 @@
 {
   "name": "@nocobase/plugin-field-china-region",
-<<<<<<< HEAD
-  "version": "1.6.0-alpha.8",
-=======
   "version": "1.6.0-alpha.27",
->>>>>>> 32de5ffe
   "displayName": "Collection field: administrative divisions of China",
   "displayName.zh-CN": "数据表字段：中国行政区划",
   "description": "Provides data and field type for administrative divisions of China.",
