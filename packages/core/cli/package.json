--- conflicted
+++ resolved
@@ -1,10 +1,6 @@
 {
   "name": "@nocobase/cli",
-<<<<<<< HEAD
   "version": "1.7.0-alpha.10",
-=======
-  "version": "1.7.0-beta.19",
->>>>>>> b04e877d
   "description": "",
   "license": "AGPL-3.0",
   "main": "./src/index.js",
@@ -12,11 +8,7 @@
     "nocobase": "./bin/index.js"
   },
   "dependencies": {
-<<<<<<< HEAD
     "@nocobase/app": "1.7.0-alpha.10",
-=======
-    "@nocobase/app": "1.7.0-beta.19",
->>>>>>> b04e877d
     "@types/fs-extra": "^11.0.1",
     "@umijs/utils": "3.5.20",
     "chalk": "^4.1.1",
@@ -33,11 +25,7 @@
     "tsx": "^4.19.0"
   },
   "devDependencies": {
-<<<<<<< HEAD
     "@nocobase/devtools": "1.7.0-alpha.10"
-=======
-    "@nocobase/devtools": "1.7.0-beta.19"
->>>>>>> b04e877d
   },
   "repository": {
     "type": "git",
