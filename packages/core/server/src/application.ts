/**
 * This file is part of the NocoBase (R) project.
 * Copyright (c) 2020-2024 NocoBase Co., Ltd.
 * Authors: NocoBase Team.
 *
 * This project is dual-licensed under AGPL-3.0 and NocoBase Commercial License.
 * For more information, please refer to: https://www.nocobase.com/agreement.
 */

import { registerActions } from '@nocobase/actions';
import { actions as authActions, AuthManager, AuthManagerOptions } from '@nocobase/auth';
import { Cache, CacheManager, CacheManagerOptions } from '@nocobase/cache';
import { DataSourceManager, SequelizeDataSource } from '@nocobase/data-source-manager';
import Database, { CollectionOptions, IDatabaseOptions } from '@nocobase/database';
import {
  createLogger,
  createSystemLogger,
  getLoggerFilePath,
  Logger,
  LoggerOptions,
  RequestLoggerOptions,
  SystemLogger,
  SystemLoggerOptions,
} from '@nocobase/logger';
import { ResourceOptions, Resourcer } from '@nocobase/resourcer';
import { Telemetry, TelemetryOptions } from '@nocobase/telemetry';
import { applyMixins, AsyncEmitter, importModule, Toposort, ToposortOptions } from '@nocobase/utils';
import { Command, CommandOptions, ParseOptions } from 'commander';
import { randomUUID } from 'crypto';
import glob from 'glob';
import { IncomingMessage, ServerResponse } from 'http';
import { i18n, InitOptions } from 'i18next';
import Koa, { DefaultContext as KoaDefaultContext, DefaultState as KoaDefaultState } from 'koa';
import compose from 'koa-compose';
import lodash from 'lodash';
import { RecordableHistogram } from 'node:perf_hooks';
import path, { basename, resolve } from 'path';
import semver from 'semver';
import { createACL } from './acl';
import { AppCommand } from './app-command';
import { AppSupervisor } from './app-supervisor';
import { createCacheManager } from './cache';
import { registerCli } from './commands';
import { CronJobManager } from './cron/cron-job-manager';
import { ApplicationNotInstall } from './errors/application-not-install';
import {
  createAppProxy,
  createI18n,
  createResourcer,
  enablePerfHooks,
  getCommandFullName,
  registerMiddlewares,
} from './helper';
import { ApplicationVersion } from './helpers/application-version';
import { Locale } from './locale';
import { MainDataSource } from './main-data-source';
import { parseVariables } from './middlewares';
import { dataTemplate } from './middlewares/data-template';
import validateFilterParams from './middlewares/validate-filter-params';
import { Plugin } from './plugin';
import { InstallOptions, PluginManager } from './plugin-manager';
import { createPubSubManager, PubSubManager, PubSubManagerOptions } from './pub-sub-manager';
import { SyncMessageManager } from './sync-message-manager';

import packageJson from '../package.json';

export type PluginType = string | typeof Plugin;
export type PluginConfiguration = PluginType | [PluginType, any];

export interface ResourceManagerOptions {
  prefix?: string;
}

/**
 * this interface is deprecated and should not be used.
 * @deprecated
 * use {@link ResourceManagerOptions} instead
 */
// eslint-disable-next-line @typescript-eslint/no-empty-interface
export interface ResourcerOptions extends ResourceManagerOptions {}

export interface AppLoggerOptions {
  request: RequestLoggerOptions;
  system: SystemLoggerOptions;
}

export interface AppTelemetryOptions extends TelemetryOptions {
  enabled?: boolean;
}

export interface ApplicationOptions {
  database?: IDatabaseOptions | Database;
  cacheManager?: CacheManagerOptions;
  /**
   * this property is deprecated and should not be used.
   * @deprecated
   * use {@link ApplicationOptions.resourceManager} instead
   */
  resourcer?: ResourceManagerOptions;
  resourceManager?: ResourceManagerOptions;
  pubSubManager?: PubSubManagerOptions;
  syncMessageManager?: any;
  bodyParser?: any;
  cors?: any;
  dataWrapping?: boolean;
  registerActions?: boolean;
  i18n?: i18n | InitOptions;
  plugins?: PluginConfiguration[];
  acl?: boolean;
  logger?: AppLoggerOptions;
  /**
   * @internal
   */
  pmSock?: string;
  name?: string;
  authManager?: AuthManagerOptions;
  /**
   * @internal
   */
  perfHooks?: boolean;
  telemetry?: AppTelemetryOptions;
  skipSupervisor?: boolean;
}

export interface DefaultState extends KoaDefaultState {
  currentUser?: any;

  [key: string]: any;
}

export interface DefaultContext extends KoaDefaultContext {
  db: Database;
  cache: Cache;
  resourcer: Resourcer;
  i18n: any;

  [key: string]: any;
}

interface ActionsOptions {
  resourceName?: string;
  resourceNames?: string[];
}

interface ListenOptions {
  port?: number | undefined;
  host?: string | undefined;
  backlog?: number | undefined;
  path?: string | undefined;
  exclusive?: boolean | undefined;
  readableAll?: boolean | undefined;
  writableAll?: boolean | undefined;
  /**
   * @default false
   */
  ipv6Only?: boolean | undefined;
  signal?: AbortSignal | undefined;
}

interface LoadOptions {
  reload?: boolean;
  hooks?: boolean;
  sync?: boolean;

  [key: string]: any;
}

interface StartOptions {
  cliArgs?: any[];
  dbSync?: boolean;
  checkInstall?: boolean;
  quickstart?: boolean;
  reload?: boolean;
  recover?: boolean;
}

type MaintainingStatus = 'command_begin' | 'command_end' | 'command_running' | 'command_error';

export type MaintainingCommandStatus = {
  command: {
    name: string;
  };
  status: MaintainingStatus;
  error?: Error;
};

export class Application<StateT = DefaultState, ContextT = DefaultContext> extends Koa implements AsyncEmitter {
  /**
   * @internal
   */
  declare middleware: any;
  /**
   * @internal
   */
  stopped = false;
  /**
   * @internal
   */
  ready = false;
  declare emitAsync: (event: string | symbol, ...args: any[]) => Promise<boolean>;
  /**
   * @internal
   */
  public rawOptions: ApplicationOptions;
  /**
   * @internal
   */
  public activatedCommand: {
    name: string;
  } = null;
  /**
   * @internal
   */
  public running = false;
  /**
   * @internal
   */
  public perfHistograms = new Map<string, RecordableHistogram>();
<<<<<<< HEAD
  /**
   * @internal
   */
  public pubSubManager: PubSubManager;
  public syncMessageManager: SyncMessageManager;
  public requestLogger: Logger;
=======
>>>>>>> 51c6c6dc
  protected plugins = new Map<string, Plugin>();
  protected _appSupervisor: AppSupervisor = AppSupervisor.getInstance();
  protected _started: Date | null = null;
  private _authenticated = false;
  private _maintaining = false;
  private _maintainingCommandStatus: MaintainingCommandStatus;
  private _maintainingStatusBeforeCommand: MaintainingCommandStatus | null;
  private _actionCommand: Command;

  /**
   * @internal
   */
  public syncManager: SyncManager;
  public requestLogger: Logger;
  private sqlLogger: Logger;
  protected _logger: SystemLogger;

  constructor(public options: ApplicationOptions) {
    super();
    this.context.reqId = randomUUID();
    this.rawOptions = this.name == 'main' ? lodash.cloneDeep(options) : {};
    this.init();

    if (!options.skipSupervisor) {
      this._appSupervisor.addApp(this);
    }
  }

  /**
   * @experimental
   */
  get started() {
    return this._started;
  }

  get logger() {
    return this._logger;
  }

  get log() {
    return this._logger;
  }

  protected _loaded: boolean;

  /**
   * @internal
   */
  get loaded() {
    return this._loaded;
  }

  private _maintainingMessage: string;

  /**
   * @internal
   */
  get maintainingMessage() {
    return this._maintainingMessage;
  }

  protected _cronJobManager: CronJobManager;

  get cronJobManager() {
    return this._cronJobManager;
  }

  get mainDataSource() {
    return this.dataSourceManager?.dataSources.get('main') as SequelizeDataSource;
  }

  get db(): Database {
    if (!this.mainDataSource) {
      return null;
    }

    // @ts-ignore
    return this.mainDataSource.collectionManager.db;
  }

  get resourceManager() {
    return this.mainDataSource.resourceManager;
  }

  /**
   * This method is deprecated and should not be used.
   * Use {@link #resourceManager} instead.
   * @deprecated
   */
  get resourcer() {
    return this.mainDataSource.resourceManager;
  }

  protected _cacheManager: CacheManager;

  get cacheManager() {
    return this._cacheManager;
  }

  protected _cache: Cache;

  get cache() {
    return this._cache;
  }

  /**
   * @internal
   */
  set cache(cache: Cache) {
    this._cache = cache;
  }

  protected _cli: AppCommand;

  get cli() {
    return this._cli;
  }

  protected _i18n: i18n;

  get i18n() {
    return this._i18n;
  }

  protected _pm: PluginManager;

  get pm() {
    return this._pm;
  }

  get acl() {
    return this.mainDataSource.acl;
  }

  protected _authManager: AuthManager;

  get authManager() {
    return this._authManager;
  }

  protected _locales: Locale;

  /**
   * This method is deprecated and should not be used.
   * Use {@link #localeManager} instead.
   * @deprecated
   */
  get locales() {
    return this._locales;
  }

  get localeManager() {
    return this._locales;
  }

  protected _telemetry: Telemetry;

  get telemetry() {
    return this._telemetry;
  }

  protected _version: ApplicationVersion;

  get version() {
    return this._version;
  }

  get name() {
    return this.options.name || 'main';
  }

  protected _dataSourceManager: DataSourceManager;

  get dataSourceManager() {
    return this._dataSourceManager;
  }

  /**
   * @internal
   */
  getMaintaining() {
    return this._maintainingCommandStatus;
  }

  /**
   * @internal
   */
  setMaintaining(_maintainingCommandStatus: MaintainingCommandStatus) {
    this._maintainingCommandStatus = _maintainingCommandStatus;

    this.emit('maintaining', _maintainingCommandStatus);

    if (_maintainingCommandStatus.status == 'command_end') {
      this._maintaining = false;
      return;
    }

    this._maintaining = true;
  }

  /**
   * @internal
   */
  setMaintainingMessage(message: string) {
    this._maintainingMessage = message;

    this.emit('maintainingMessageChanged', {
      message: this._maintainingMessage,
      maintainingStatus: this._maintainingCommandStatus,
    });
  }

  /**
   * This method is deprecated and should not be used.
   * Use {@link #this.version.get()} instead.
   * @deprecated
   */
  getVersion() {
    return packageJson.version;
  }

  /**
   * This method is deprecated and should not be used.
   * Use {@link #this.pm.addPreset()} instead.
   * @deprecated
   */
  plugin<O = any>(pluginClass: any, options?: O) {
    this.log.debug(`add plugin`, { method: 'plugin', name: pluginClass.name });
    this.pm.addPreset(pluginClass, options);
  }

  // @ts-ignore
  use<NewStateT = {}, NewContextT = {}>(
    middleware: Koa.Middleware<StateT & NewStateT, ContextT & NewContextT>,
    options?: ToposortOptions,
  ) {
    this.middleware.add(middleware, options);
    return this;
  }

  /**
   * @internal
   */
  callback() {
    const fn = compose(this.middleware.nodes);

    if (!this.listenerCount('error')) this.on('error', this.onerror);

    return (req: IncomingMessage, res: ServerResponse) => {
      const ctx = this.createContext(req, res);

      // @ts-ignore
      return this.handleRequest(ctx, fn);
    };
  }

  /**
   * This method is deprecated and should not be used.
   * Use {@link #this.db.collection()} instead.
   * @deprecated
   */
  collection(options: CollectionOptions) {
    return this.db.collection(options);
  }

  /**
   * This method is deprecated and should not be used.
   * Use {@link #this.resourceManager.define()} instead.
   * @deprecated
   */
  resource(options: ResourceOptions) {
    return this.resourceManager.define(options);
  }

  /**
   * This method is deprecated and should not be used.
   * Use {@link #this.resourceManager.registerActionHandlers()} instead.
   * @deprecated
   */
  actions(handlers: any, options?: ActionsOptions) {
    return this.resourceManager.registerActionHandlers(handlers);
  }

  command(name: string, desc?: string, opts?: CommandOptions): AppCommand {
    return this.cli.command(name, desc, opts).allowUnknownOption();
  }

  findCommand(name: string): Command {
    return (this.cli as any)._findCommand(name);
  }

  /**
   * @internal
   */
  async reInit() {
    if (!this._loaded) {
      return;
    }

    this.log.info('app reinitializing');

    if (this.cacheManager) {
      await this.cacheManager.close();
    }

    if (this.pubSubManager) {
      await this.pubSubManager.close();
    }

    if (this.telemetry.started) {
      await this.telemetry.shutdown();
    }

    this.closeLogger();

    const oldDb = this.db;

    this.init();
    if (!oldDb.closed()) {
      await oldDb.close();
    }

    this._loaded = false;
  }

  async load(options?: LoadOptions) {
    if (this._loaded) {
      return;
    }

    if (options?.reload) {
      this.setMaintainingMessage('app reload');
      this.log.info(`app.reload()`, { method: 'load' });

      if (this.cacheManager) {
        await this.cacheManager.close();
      }

      if (this.telemetry.started) {
        await this.telemetry.shutdown();
      }

      const oldDb = this.db;

      this.init();

      if (!oldDb.closed()) {
        await oldDb.close();
      }
    }

    this._cacheManager = await createCacheManager(this, this.options.cacheManager);

    this.log.debug('init plugins');
    this.setMaintainingMessage('init plugins');
    await this.pm.initPlugins();

    this.log.debug('loading app...');
    this.setMaintainingMessage('start load');
    this.setMaintainingMessage('emit beforeLoad');

    if (options?.hooks !== false) {
      await this.emitAsync('beforeLoad', this, options);
    }

    // Telemetry is initialized after beforeLoad hook
    // since some configuration may be registered in beforeLoad hook
    this.telemetry.init();
    if (this.options.telemetry?.enabled) {
      // Start collecting telemetry data if enabled
      this.telemetry.start();
    }

    await this.pm.load(options);

    if (options?.sync) {
      await this.db.sync();
    }

    this.setMaintainingMessage('emit afterLoad');
    if (options?.hooks !== false) {
      await this.emitAsync('afterLoad', this, options);
    }
    this._loaded = true;
  }

  async reload(options?: LoadOptions) {
    this.log.debug(`start reload`, { method: 'reload' });

    this._loaded = false;

    await this.emitAsync('beforeReload', this, options);

    await this.load({
      ...options,
      reload: true,
    });

    this.log.debug('emit afterReload', { method: 'reload' });
    this.setMaintainingMessage('emit afterReload');
    await this.emitAsync('afterReload', this, options);
    this.log.debug(`finish reload`, { method: 'reload' });
  }

  /**
   * This method is deprecated and should not be used.
   * Use {@link this.pm.get()} instead.
   * @deprecated
   */
  getPlugin<P extends Plugin>(name: string | typeof Plugin) {
    return this.pm.get(name) as P;
  }

  async authenticate() {
    if (this._authenticated) {
      return;
    }
    this._authenticated = true;
    await this.db.auth();
    await this.db.checkVersion();
    await this.db.prepare();
  }

  async runCommand(command: string, ...args: any[]) {
    return await this.runAsCLI([command, ...args], { from: 'user' });
  }

  async runCommandThrowError(command: string, ...args: any[]) {
    return await this.runAsCLI([command, ...args], { from: 'user', throwError: true });
  }

  /**
   * @internal
   */
  async loadMigrations(options) {
    const { directory, context, namespace } = options;
    const migrations = {
      beforeLoad: [],
      afterSync: [],
      afterLoad: [],
    };
    const extensions = ['js', 'ts'];
    const patten = `${directory}/*.{${extensions.join(',')}}`;
    const files = glob.sync(patten, {
      ignore: ['**/*.d.ts'],
    });
    const appVersion = await this.version.get();
    for (const file of files) {
      let filename = basename(file);
      filename = filename.substring(0, filename.lastIndexOf('.')) || filename;
      const Migration = await importModule(file);
      const m = new Migration({ app: this, db: this.db, ...context });
      if (!m.appVersion || semver.satisfies(appVersion, m.appVersion, { includePrerelease: true })) {
        m.name = `${filename}/${namespace}`;
        migrations[m.on || 'afterLoad'].push(m);
      }
    }
    return migrations;
  }

  /**
   * @internal
   */
  async loadCoreMigrations() {
    const migrations = await this.loadMigrations({
      directory: resolve(__dirname, 'migrations'),
      namespace: '@nocobase/server',
    });
    return {
      beforeLoad: {
        up: async () => {
          this.log.debug('run core migrations(beforeLoad)');
          const migrator = this.db.createMigrator({ migrations: migrations.beforeLoad });
          await migrator.up();
        },
      },
      afterSync: {
        up: async () => {
          this.log.debug('run core migrations(afterSync)');
          const migrator = this.db.createMigrator({ migrations: migrations.afterSync });
          await migrator.up();
        },
      },
      afterLoad: {
        up: async () => {
          this.log.debug('run core migrations(afterLoad)');
          const migrator = this.db.createMigrator({ migrations: migrations.afterLoad });
          await migrator.up();
        },
      },
    };
  }

  /**
   * @internal
   */
  async runAsCLI(argv = process.argv, options?: ParseOptions & { throwError?: boolean; reqId?: string }) {
    if (this.activatedCommand) {
      return;
    }
    if (options?.reqId) {
      this.context.reqId = options.reqId;
      this._logger = this._logger.child({ reqId: this.context.reqId }) as any;
    }
    this._maintainingStatusBeforeCommand = this._maintainingCommandStatus;

    try {
      const commandName = options?.from === 'user' ? argv[0] : argv[2];
      if (!this.cli.hasCommand(commandName)) {
        await this.pm.loadCommands();
      }
      const command = await this.cli.parseAsync(argv, options);

      this.setMaintaining({
        status: 'command_end',
        command: this.activatedCommand,
      });

      return command;
    } catch (error) {
      if (!this.activatedCommand) {
        this.activatedCommand = {
          name: 'unknown',
        };
      }

      this.setMaintaining({
        status: 'command_error',
        command: this.activatedCommand,
        error,
      });

      if (options?.throwError) {
        throw error;
      } else {
        this.log.error(error);
      }
    } finally {
      const _actionCommand = this._actionCommand;
      if (_actionCommand) {
        const options = _actionCommand['options'];
        _actionCommand['_optionValues'] = {};
        _actionCommand['_optionValueSources'] = {};
        _actionCommand['options'] = [];
        for (const option of options) {
          _actionCommand.addOption(option);
        }
      }
      this._actionCommand = null;
      this.activatedCommand = null;
    }
  }

  async start(options: StartOptions = {}) {
    if (this._started) {
      return;
    }

    this._started = new Date();

    if (options.checkInstall && !(await this.isInstalled())) {
      throw new ApplicationNotInstall(
        `Application ${this.name} is not installed, Please run 'yarn nocobase install' command first`,
      );
    }

    this.log.debug(`starting app...`);
    this.setMaintainingMessage('starting app...');

    if (this.db.closed()) {
      await this.db.reconnect();
    }

    this.setMaintainingMessage('emit beforeStart');
    await this.emitAsync('beforeStart', this, options);

    this.setMaintainingMessage('emit afterStart');
    await this.emitAsync('afterStart', this, options);
    await this.emitStartedEvent(options);

    this.stopped = false;
  }

  /**
   * @internal
   */
  async emitStartedEvent(options: StartOptions = {}) {
    await this.emitAsync('__started', this, {
      maintainingStatus: lodash.cloneDeep(this._maintainingCommandStatus),
      options,
    });
  }

  async isStarted() {
    return Boolean(this._started);
  }

  /**
   * @internal
   */
  async tryReloadOrRestart(options: StartOptions = {}) {
    if (this._started) {
      await this.restart(options);
    } else {
      await this.reload(options);
    }
  }

  async restart(options: StartOptions = {}) {
    if (!this._started) {
      return;
    }

    this.log.info('restarting...');

    this._started = null;
    await this.emitAsync('beforeStop');
    await this.reload(options);
    await this.start(options);
    this.emit('__restarted', this, options);
  }

  async stop(options: any = {}) {
    const log =
      options.logging === false
        ? {
            debug() {},
            warn() {},
            info() {},
            error() {},
          }
        : this.log;
    log.debug('stop app...', { method: 'stop' });
    this.setMaintainingMessage('stopping app...');

    if (this.stopped) {
      log.warn(`app is stopped`, { method: 'stop' });
      return;
    }

    await this.emitAsync('beforeStop', this, options);

    try {
      // close database connection
      // silent if database already closed
      if (!this.db.closed()) {
        log.info(`close db`, { method: 'stop' });
        await this.db.close();
      }
    } catch (e) {
      log.error(e.message, { method: 'stop', err: e.stack });
    }

    if (this.cacheManager) {
      await this.cacheManager.close();
    }

    if (this.telemetry.started) {
      await this.telemetry.shutdown();
    }

    await this.emitAsync('afterStop', this, options);

    this.stopped = true;
    log.info(`app has stopped`, { method: 'stop' });
    this._started = null;
  }

  async destroy(options: any = {}) {
    this.log.debug('start destroy app', { method: 'destory' });
    this.setMaintainingMessage('destroying app...');
    await this.emitAsync('beforeDestroy', this, options);
    await this.stop(options);

    this.log.debug('emit afterDestroy', { method: 'destory' });
    await this.emitAsync('afterDestroy', this, options);

    this.log.debug('finish destroy app', { method: 'destory' });

    this.closeLogger();
  }

  async isInstalled() {
    return (
      (await this.db.collectionExistsInDb('applicationVersion')) || (await this.db.collectionExistsInDb('collections'))
    );
  }

  async install(options: InstallOptions = {}) {
    const reinstall = options.clean || options.force;
    if (reinstall) {
      await this.db.clean({ drop: true });
    }
    if (await this.isInstalled()) {
      this.log.warn('app is installed');
      return;
    }
    await this.reInit();
    await this.db.sync();
    await this.load({ hooks: false });

    this.log.debug('emit beforeInstall', { method: 'install' });
    this.setMaintainingMessage('call beforeInstall hook...');
    await this.emitAsync('beforeInstall', this, options);

    // await app.db.sync();
    await this.pm.install();
    await this.version.update();
    // this.setMaintainingMessage('installing app...');
    // this.log.debug('Database dialect: ' + this.db.sequelize.getDialect(), { method: 'install' });

    // if (options?.clean || options?.sync?.force) {
    //   this.log.debug('truncate database', { method: 'install' });
    //   await this.db.clean({ drop: true });
    //   this.log.debug('app reloading', { method: 'install' });
    //   await this.reload();
    // } else if (await this.isInstalled()) {
    //   this.log.warn('app is installed', { method: 'install' });
    //   return;
    // }

    // this.log.debug('start install plugins', { method: 'install' });
    // await this.pm.install(options);
    // this.log.debug('update version', { method: 'install' });
    // await this.version.update();

    this.log.debug('emit afterInstall', { method: 'install' });
    this.setMaintainingMessage('call afterInstall hook...');
    await this.emitAsync('afterInstall', this, options);

    if (this._maintainingStatusBeforeCommand?.error) {
      return;
    }

    if (this._started) {
      await this.restart();
    }
  }

  async upgrade(options: any = {}) {
    this.log.info('upgrading...');
    await this.reInit();
    const migrator1 = await this.loadCoreMigrations();
    await migrator1.beforeLoad.up();
    await this.db.sync();
    await migrator1.afterSync.up();
    await this.pm.initPresetPlugins();
    const migrator2 = await this.pm.loadPresetMigrations();
    await migrator2.beforeLoad.up();
    // load preset plugins
    await this.pm.load();
    await this.db.sync();
    await migrator2.afterSync.up();
    // upgrade preset plugins
    await this.pm.upgrade();
    await this.pm.initOtherPlugins();
    const migrator3 = await this.pm.loadOtherMigrations();
    await migrator3.beforeLoad.up();
    // load other plugins
    // TODO：改成约定式
    await this.load({ sync: true });
    // await this.db.sync();
    await migrator3.afterSync.up();
    // upgrade plugins
    await this.pm.upgrade();
    await migrator1.afterLoad.up();
    await migrator2.afterLoad.up();
    await migrator3.afterLoad.up();
    await this.pm.repository.updateVersions();
    await this.version.update();
    // await this.emitAsync('beforeUpgrade', this, options);
    // const force = false;
    // await measureExecutionTime(async () => {
    //   await this.db.migrator.up();
    // }, 'Migrator');
    // await measureExecutionTime(async () => {
    //   await this.db.sync({
    //     force,
    //     alter: {
    //       drop: force,
    //     },
    //   });
    // }, 'Sync');
    await this.emitAsync('afterUpgrade', this, options);
    await this.restart();
    // this.log.debug(chalk.green(`✨  NocoBase has been upgraded to v${this.getVersion()}`));
    // if (this._started) {
    //   await measureExecutionTime(async () => {
    //     await this.restart();
    //   }, 'Restart');
    // }
  }

  toJSON() {
    return {
      appName: this.name,
      name: this.name,
    };
  }

  /**
   * @internal
   */
  reInitEvents() {
    for (const eventName of this.eventNames()) {
      for (const listener of this.listeners(eventName)) {
        if (listener['_reinitializable']) {
          this.removeListener(eventName, listener as any);
        }
      }
    }
  }

  createLogger(options: LoggerOptions) {
    const { dirname } = options;
    return createLogger({
      ...options,
      dirname: getLoggerFilePath(path.join(this.name || 'main', dirname || '')),
    });
  }

  protected createCLI() {
    const command = new AppCommand('nocobase')
      .usage('[command] [options]')
      .hook('preAction', async (_, actionCommand) => {
        this._actionCommand = actionCommand;
        this.activatedCommand = {
          name: getCommandFullName(actionCommand),
        };

        this.setMaintaining({
          status: 'command_begin',
          command: this.activatedCommand,
        });

        this.setMaintaining({
          status: 'command_running',
          command: this.activatedCommand,
        });

        if (actionCommand['_authenticate']) {
          await this.authenticate();
        }

        if (actionCommand['_preload']) {
          await this.load();
        }
      })
      .hook('postAction', async (_, actionCommand) => {
        if (this._maintainingStatusBeforeCommand?.error && this._started) {
          await this.restart();
        }
      });

    command.exitOverride((err) => {
      throw err;
    });

    return command;
  }

  protected initLogger(options: AppLoggerOptions) {
    this._logger = createSystemLogger({
      dirname: getLoggerFilePath(this.name),
      filename: 'system',
      seperateError: true,
      ...(options?.system || {}),
    }).child({
      reqId: this.context.reqId,
      app: this.name,
      module: 'application',
      // Due to the use of custom log levels,
      // we have to use any type here until Winston updates the type definitions.
    }) as any;
    this.requestLogger = createLogger({
      dirname: getLoggerFilePath(this.name),
      filename: 'request',
      ...(options?.request || {}),
    });
    this.sqlLogger = this.createLogger({
      filename: 'sql',
      level: 'debug',
    });
  }

  protected closeLogger() {
    this.log?.close();
    this.requestLogger?.close();
    this.sqlLogger?.close();
  }

  protected init() {
    const options = this.options;

    this.initLogger(options.logger);

    this.reInitEvents();

    this.middleware = new Toposort<any>();
    this.plugins = new Map<string, Plugin>();

    if (this.db) {
      this.db.removeAllListeners();
    }

    this.createMainDataSource(options);

    this._cronJobManager = new CronJobManager(this);

    this._cli = this.createCLI();
    this._i18n = createI18n(options);
    this.pubSubManager = createPubSubManager(this, options.pubSubManager);
    this.syncMessageManager = new SyncMessageManager(this, options.syncMessageManager);
    this.context.db = this.db;

    /**
     * This method is deprecated and should not be used.
     * Use {@link #this.context.resourceManager} instead.
     * @deprecated
     */
    this.context.resourcer = this.resourceManager;
    this.context.resourceManager = this.resourceManager;
    this.context.cacheManager = this._cacheManager;
    this.context.cache = this._cache;

    const plugins = this._pm ? this._pm.options.plugins : options.plugins;

    this._pm = new PluginManager({
      app: this,
      plugins: plugins || [],
    });

    this._telemetry = new Telemetry({
      serviceName: `nocobase-${this.name}`,
      version: this.getVersion(),
      ...options.telemetry,
    });

    this._authManager = new AuthManager({
      authKey: 'X-Authenticator',
      default: 'basic',
      ...(this.options.authManager || {}),
    });

    this.resourceManager.define({
      name: 'auth',
      actions: authActions,
    });

    this._dataSourceManager.use(this._authManager.middleware(), { tag: 'auth' });
    this._dataSourceManager.use(validateFilterParams, { tag: 'validate-filter-params', before: ['auth'] });

    this._dataSourceManager.use(parseVariables, {
      group: 'parseVariables',
      after: 'acl',
    });
    this._dataSourceManager.use(dataTemplate, { group: 'dataTemplate', after: 'acl' });

    this._locales = new Locale(createAppProxy(this));

    if (options.perfHooks) {
      enablePerfHooks(this);
    }

    registerMiddlewares(this, options);

    if (options.registerActions !== false) {
      registerActions(this);
    }

    registerCli(this);

    this._version = new ApplicationVersion(this);
  }

  protected createMainDataSource(options: ApplicationOptions) {
    const mainDataSourceInstance = new MainDataSource({
      name: 'main',
      database: this.createDatabase(options),
      acl: createACL(),
      resourceManager: createResourcer(options),
      useACL: options.acl,
    });

    this._dataSourceManager = new DataSourceManager({
      logger: this.logger,
      app: this,
    });

    // can not use await here
    this.dataSourceManager.dataSources.set('main', mainDataSourceInstance);
  }

  protected createDatabase(options: ApplicationOptions) {
    const logging = (msg: any) => {
      if (typeof msg === 'string') {
        msg = msg.replace(/[\r\n]/gm, '').replace(/\s+/g, ' ');
      }
      if (msg.includes('INSERT INTO')) {
        msg = msg.substring(0, 2000) + '...';
      }
      this.sqlLogger.debug({ message: msg, app: this.name, reqId: this.context.reqId });
    };
    const dbOptions = options.database instanceof Database ? options.database.options : options.database;
    const db = new Database({
      ...dbOptions,
      logging: dbOptions.logging ? logging : false,
      migrator: {
        context: { app: this },
      },
      logger: this._logger.child({ module: 'database' }),
    });
    return db;
  }
}

applyMixins(Application, [AsyncEmitter]);

export default Application;<|MERGE_RESOLUTION|>--- conflicted
+++ resolved
@@ -216,15 +216,12 @@
    * @internal
    */
   public perfHistograms = new Map<string, RecordableHistogram>();
-<<<<<<< HEAD
   /**
    * @internal
    */
   public pubSubManager: PubSubManager;
   public syncMessageManager: SyncMessageManager;
   public requestLogger: Logger;
-=======
->>>>>>> 51c6c6dc
   protected plugins = new Map<string, Plugin>();
   protected _appSupervisor: AppSupervisor = AppSupervisor.getInstance();
   protected _started: Date | null = null;
@@ -237,8 +234,6 @@
   /**
    * @internal
    */
-  public syncManager: SyncManager;
-  public requestLogger: Logger;
   private sqlLogger: Logger;
   protected _logger: SystemLogger;
 
