--- conflicted
+++ resolved
@@ -1,22 +1,13 @@
 {
   "name": "@nocobase/database",
-<<<<<<< HEAD
-  "version": "1.6.0-alpha.8",
-=======
   "version": "1.6.0-alpha.27",
->>>>>>> 32de5ffe
   "description": "",
   "main": "./lib/index.js",
   "types": "./lib/index.d.ts",
   "license": "AGPL-3.0",
   "dependencies": {
-<<<<<<< HEAD
-    "@nocobase/logger": "1.6.0-alpha.8",
-    "@nocobase/utils": "1.6.0-alpha.8",
-=======
     "@nocobase/logger": "1.6.0-alpha.27",
     "@nocobase/utils": "1.6.0-alpha.27",
->>>>>>> 32de5ffe
     "async-mutex": "^0.3.2",
     "chalk": "^4.1.1",
     "cron-parser": "4.4.0",
