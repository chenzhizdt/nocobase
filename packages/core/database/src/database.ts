/**
 * This file is part of the NocoBase (R) project.
 * Copyright (c) 2020-2024 NocoBase Co., Ltd.
 * Authors: NocoBase Team.
 *
 * This project is dual-licensed under AGPL-3.0 and NocoBase Commercial License.
 * For more information, please refer to: https://www.nocobase.com/agreement.
 */

import { createConsoleLogger, createLogger, Logger, LoggerOptions } from '@nocobase/logger';
import { applyMixins, AsyncEmitter } from '@nocobase/utils';
import chalk from 'chalk';
import merge from 'deepmerge';
import { EventEmitter } from 'events';
import { backOff } from 'exponential-backoff';
import glob from 'glob';
import lodash from 'lodash';
import { nanoid } from 'nanoid';
import { basename, isAbsolute, resolve } from 'path';
import safeJsonStringify from 'safe-json-stringify';
import semver from 'semver';
import {
  DataTypes,
  ModelStatic,
  Op,
  Options,
  QueryInterfaceDropAllTablesOptions,
  QueryOptions,
  Sequelize,
  SyncOptions,
  Transactionable,
  Utils,
} from 'sequelize';
import { SequelizeStorage, Umzug } from 'umzug';
import { Collection, CollectionOptions, RepositoryType } from './collection';
import { CollectionFactory } from './collection-factory';
import { ImporterReader, ImportFileExtension } from './collection-importer';
import DatabaseUtils from './database-utils';
import ReferencesMap from './features/references-map';
import { referentialIntegrityCheck } from './features/referential-integrity-check';
import { ArrayFieldRepository } from './field-repository/array-field-repository';
import * as FieldTypes from './fields';
import { Field, FieldContext, RelationField } from './fields';
import { InheritedCollection } from './inherited-collection';
import InheritanceMap from './inherited-map';
import { InterfaceManager } from './interface-manager';
import { registerInterfaces } from './interfaces/utils';
import { registerBuiltInListeners } from './listeners';
import { MigrationItem, Migrations } from './migration';
import { Model } from './model';
import { ModelHook } from './model-hook';
import extendOperators from './operators';
import QueryInterface from './query-interface/query-interface';
import buildQueryInterface from './query-interface/query-interface-builder';
import { RelationRepository } from './relation-repository/relation-repository';
import { Repository, TargetKey } from './repository';
import {
  AfterDefineCollectionListener,
  BeforeDefineCollectionListener,
  CreateListener,
  CreateWithAssociationsListener,
  DatabaseAfterDefineCollectionEventType,
  DatabaseAfterRemoveCollectionEventType,
  DatabaseBeforeDefineCollectionEventType,
  DatabaseBeforeRemoveCollectionEventType,
  DestroyListener,
  EventType,
  ModelCreateEventTypes,
  ModelCreateWithAssociationsEventTypes,
  ModelDestroyEventTypes,
  ModelSaveEventTypes,
  ModelSaveWithAssociationsEventTypes,
  ModelUpdateEventTypes,
  ModelUpdateWithAssociationsEventTypes,
  ModelValidateEventTypes,
  RemoveCollectionListener,
  SaveListener,
  SaveWithAssociationsListener,
  SyncListener,
  UpdateListener,
  UpdateWithAssociationsListener,
  ValidateListener,
} from './types';
import { patchSequelizeQueryInterface, snakeCase } from './utils';
import { BaseValueParser, registerFieldValueParsers } from './value-parsers';
import { ViewCollection } from './view-collection';

export type MergeOptions = merge.Options;

export interface PendingOptions {
  field: RelationField;
  model: ModelStatic<Model>;
}

interface MapOf<T> {
  [key: string]: T;
}

export interface IDatabaseOptions extends Options {
  tablePrefix?: string;
  migrator?: any;
  usingBigIntForId?: boolean;
  underscored?: boolean;
  logger?: LoggerOptions | Logger;
  customHooks?: any;
  instanceId?: string;
}

export type DatabaseOptions = IDatabaseOptions;

interface RegisterOperatorsContext {
  db?: Database;
  path?: string;
  field?: Field;
  app?: any;
}

export interface CleanOptions extends QueryInterfaceDropAllTablesOptions {
  drop?: boolean;
}

export type AddMigrationsOptions = {
  context?: any;
  namespace?: string;
  extensions?: string[];
  directory: string;
};

type OperatorFunc = (value: any, ctx?: RegisterOperatorsContext) => any;

export const DialectVersionAccessors = {
  sqlite: {
    sql: 'select sqlite_version() as version',
    get: (v: string) => v,
  },
  mysql: {
    sql: 'select version() as version',
    get: (v: string) => {
      const m = /([\d+.]+)/.exec(v);
      return m[0];
    },
  },
  mariadb: {
    sql: 'select version() as version',
    get: (v: string) => {
      const m = /([\d+.]+)/.exec(v);
      return m[0];
    },
  },
  postgres: {
    sql: 'select version() as version',
    get: (v: string) => {
      const m = /([\d+.]+)/.exec(v);
      return semver.minVersion(m[0]).version;
    },
  },
};

export class Database extends EventEmitter implements AsyncEmitter {
  sequelize: Sequelize;
  migrator: Umzug;
  migrations: Migrations;
  fieldTypes = new Map();
  fieldValueParsers = new Map();
  options: IDatabaseOptions;
  models = new Map<string, ModelStatic<Model>>();
  repositories = new Map<string, RepositoryType>();
  operators = new Map();
  collections = new Map<string, Collection>();
  pendingFields = new Map<string, RelationField[]>();
  modelCollection = new Map<ModelStatic<any>, Collection>();
  tableNameCollectionMap = new Map<string, Collection>();
  context: any = {};
  queryInterface: QueryInterface;
  utils = new DatabaseUtils(this);
  referenceMap = new ReferencesMap(this);
  inheritanceMap = new InheritanceMap();
  importedFrom = new Map<string, Set<string>>();
  modelHook: ModelHook;
  delayCollectionExtend = new Map<string, { collectionOptions: CollectionOptions; mergeOptions?: any }[]>();
  logger: Logger;
  interfaceManager = new InterfaceManager(this);

  collectionFactory: CollectionFactory = new CollectionFactory(this);
  declare emitAsync: (event: string | symbol, ...args: any[]) => Promise<boolean>;

  constructor(options: DatabaseOptions) {
    super();

    const opts = {
      sync: {
        alter: {
          drop: false,
        },
        force: false,
      },
      ...lodash.clone(options),
    };

    if (options.logger) {
      if (typeof options.logger['log'] === 'function') {
        this.logger = options.logger as Logger;
      } else {
        this.logger = createLogger(options.logger);
      }
    } else {
      this.logger = createConsoleLogger();
    }

    if (!options.instanceId) {
      this._instanceId = nanoid();
    } else {
      this._instanceId = options.instanceId;
    }

    if (options.storage && options.storage !== ':memory:') {
      if (!isAbsolute(options.storage)) {
        opts.storage = resolve(process.cwd(), options.storage);
      }
    }

    // @ts-ignore
    opts.rawTimezone = opts.timezone;

    if (options.dialect === 'sqlite') {
      delete opts.timezone;
    } else if (!opts.timezone) {
      opts.timezone = '+00:00';
    }

    if (options.dialect === 'postgres') {
      const types = require('pg').types;

      types.setTypeParser(types.builtins.INT8, function (val) {
        if (val <= Number.MAX_SAFE_INTEGER) {
          return Number(val);
        }

        return val;
      });
    }

    this.options = opts;
    this.logger.debug(
      `create database instance: ${safeJsonStringify(
        // remove sensitive information
        lodash.omit(this.options, ['storage', 'host', 'password']),
      )}`,
      {
        databaseInstanceId: this.instanceId,
      },
    );

    const sequelizeOptions = this.sequelizeOptions(this.options);
    this.sequelize = new Sequelize(sequelizeOptions);

    this.queryInterface = buildQueryInterface(this);

    this.collections = new Map();
    this.modelHook = new ModelHook(this);

    this.on('afterDefineCollection', (collection: Collection) => {
      // after collection defined, call bind method on pending fields
      this.pendingFields.get(collection.name)?.forEach((field) => field.bind());
      this.delayCollectionExtend.get(collection.name)?.forEach((collectionExtend) => {
        collection.updateOptions(collectionExtend.collectionOptions, collectionExtend.mergeOptions);
      });
    });

    // register database field types
    for (const [name, field] of Object.entries<any>(FieldTypes)) {
      if (['Field', 'RelationField'].includes(name)) {
        continue;
      }
      let key = name.replace(/Field$/g, '');
      key = key.substring(0, 1).toLowerCase() + key.substring(1);
      this.registerFieldTypes({
        [key]: field,
      });
    }

    registerInterfaces(this);
    registerFieldValueParsers(this);

    this.initOperators();

    const migratorOptions: any = this.options.migrator || {};

    const context = {
      db: this,
      sequelize: this.sequelize,
      queryInterface: this.sequelize.getQueryInterface(),
      ...migratorOptions.context,
    };

    this.migrations = new Migrations(context);

    this.sequelize.beforeDefine((model, opts) => {
      if (this.options.tablePrefix) {
        if (opts.tableName && opts.tableName.startsWith(this.options.tablePrefix)) {
          return;
        }
        opts.tableName = `${this.options.tablePrefix}${opts.tableName || opts.modelName || opts.name.plural}`;
      }
    });

    this.collection({
      name: 'migrations',
      autoGenId: false,
      timestamps: false,
      dumpRules: 'required',
      origin: '@nocobase/database',
      fields: [{ type: 'string', name: 'name', primaryKey: true }],
    });

    this.migrator = new Umzug({
      logger: migratorOptions.logger || console,
      migrations: this.migrations.callback(),
      context,
      storage: new SequelizeStorage({
        tableName: `${this.options.tablePrefix || ''}migrations`,
        modelName: 'migrations',
        ...migratorOptions.storage,
        sequelize: this.sequelize,
      }),
    });

    this.initListener();
    patchSequelizeQueryInterface(this);

    this.registerCollectionType();
  }

  _instanceId: string;

  get instanceId() {
    return this._instanceId;
  }

  /**
   * @internal
   */
  createMigrator({ migrations }) {
    const migratorOptions: any = this.options.migrator || {};
    const context = {
      db: this,
      sequelize: this.sequelize,
      queryInterface: this.sequelize.getQueryInterface(),
      ...migratorOptions.context,
    };
    return new Umzug({
      logger: migratorOptions.logger || console,
      migrations: Array.isArray(migrations) ? lodash.sortBy(migrations, (m) => m.name) : migrations,
      context,
      storage: new SequelizeStorage({
        tableName: `${this.options.tablePrefix || ''}migrations`,
        modelName: 'migrations',
        ...migratorOptions.storage,
        sequelize: this.sequelize,
      }),
    });
  }

  /**
   * @internal
   */
  setContext(context: any) {
    this.context = context;
  }

  /**
   * @internal
   */
  sequelizeOptions(options) {
    if (options.dialect === 'postgres') {
      if (!options.hooks) {
        options.hooks = {};
      }

      if (!options.hooks['afterConnect']) {
        options.hooks['afterConnect'] = [];
      }

      options.hooks['afterConnect'].push(async (connection) => {
        await connection.query('SET search_path TO public;');
      });
    }

    return options;
  }

  /**
   * @internal
   */
  initListener() {
    this.on('afterConnect', async (client) => {
      if (this.inDialect('postgres')) {
        await client.query('SET search_path = public');
      }
    });

    this.on('beforeDefine', (model, options) => {
      if (this.options.underscored && options.underscored === undefined) {
        options.underscored = true;
      }
    });

    this.on('afterCreate', async (instance) => {
      instance?.toChangedWithAssociations?.();
    });

    this.on('beforeValidate', async (instance) => {
      for (const [key, attribute] of Object.entries(instance.constructor.rawAttributes)) {
        // @ts-ignore
        if (attribute.unique && instance.changed(key)) {
          if (instance.get(key) === '') {
            instance.set(key, null);
          }
        }
      }
    });

    this.on('afterUpdate', async (instance) => {
      instance?.toChangedWithAssociations?.();
    });

    this.on('beforeDestroy', async (instance, options) => {
      await referentialIntegrityCheck({
        db: this,
        referencedInstance: instance,
        transaction: options.transaction,
      });
    });

    this.on('afterRemoveCollection', (collection) => {
      this.inheritanceMap.removeNode(collection.name);
    });

    this.on('afterDefine', (model) => {
      if (lodash.get(this.options, 'usingBigIntForId', true)) {
        const idAttribute = model.rawAttributes['id'];
        if (idAttribute && idAttribute.primaryKey) {
          model.rawAttributes['id'].type = DataTypes.BIGINT;
          model.refreshAttributes();
        }
      }
    });

    this.on('afterUpdateCollection', (collection, options) => {
      if (collection.options.schema) {
        collection.model._schema = collection.options.schema;
      }
      if (collection.options.sql) {
        collection.modelInit();
      }
    });

    this.on('beforeDefineCollection', (options) => {
      if (this.options.underscored && options.underscored === undefined) {
        options.underscored = true;
      }

      if (options.underscored) {
        if (lodash.get(options, 'indexes')) {
          // change index fields to snake case
          options.indexes = options.indexes.map((index) => {
            if (index.fields) {
              index.fields = index.fields.map((field) => {
                if (field.name) {
                  return { name: snakeCase(field.name), ...field };
                }
                return snakeCase(field);
              });
            }

            return index;
          });
        }
      }

      if (this.options.schema && !options.schema) {
        options.schema = this.options.schema;
      }
    });

    this.on('afterDefineCollection', async (collection: Collection) => {
      const options = collection.options;
      if (options.origin) {
        const existsSet = this.importedFrom.get(options.origin) || new Set();
        existsSet.add(collection.name);
        this.importedFrom.set(options.origin, existsSet);
      }
    });

    registerBuiltInListeners(this);
  }

  addMigration(item: MigrationItem) {
    return this.migrations.add(item);
  }

  addMigrations(options: AddMigrationsOptions) {
    const { namespace, context, extensions = ['js', 'ts'], directory } = options;
    const patten = `${directory}/*.{${extensions.join(',')}}`;
    const files = glob.sync(patten, {
      ignore: ['**/*.d.ts'],
    });

    for (const file of files) {
      let filename = basename(file);
      filename = filename.substring(0, filename.lastIndexOf('.')) || filename;

      this.migrations.add({
        name: namespace ? `${namespace}/${filename}` : filename,
        migration: file,
        context,
      });
    }
  }

  inDialect(...dialect: string[]) {
    return dialect.includes(this.sequelize.getDialect());
  }

  isMySQLCompatibleDialect() {
    return this.inDialect('mysql', 'mariadb');
  }

  /**
   * Add collection to database
   * @param options
   */
  collection<Attributes = any, CreateAttributes = Attributes>(
    options: CollectionOptions,
  ): Collection<Attributes, CreateAttributes> {
    options = lodash.cloneDeep(options);

    if (this.options.underscored) {
      options.underscored = true;
    }

    this.logger.trace(`beforeDefineCollection: ${safeJsonStringify(options)}`, {
      databaseInstanceId: this.instanceId,
    });

    this.emit('beforeDefineCollection', options);

    const collection = this.collectionFactory.createCollection(options);

    this.collections.set(collection.name, collection);

    this.emit('afterDefineCollection', collection);

    return collection;
  }

  getTablePrefix() {
    return this.options.tablePrefix || '';
  }

  getFieldByPath(path: string) {
    if (!path) {
      return;
    }

    const [collectionName, associationName, ...args] = path.split('.');
    const collection = this.getCollection(collectionName);

    if (!collection) {
      return;
    }

    const field = collection.getField(associationName);

    if (!field) {
      return;
    }

    if (args.length > 0) {
      return this.getFieldByPath(`${field?.target}.${args.join('.')}`);
    }

    return field;
  }

  /**
   * get exists collection by its name
   * @param name
   */
  getCollection(name: string): Collection {
    if (!name) {
      return null;
    }

    const [collectionName, associationName] = name.split('.');
    const collection = this.collections.get(collectionName);

    if (associationName) {
      const target = collection.getField(associationName)?.target;
      return target ? this.collections.get(target) : null;
    }

    return collection;
  }

  hasCollection(name: string): boolean {
    return !!this.getCollection(name);
  }

  removeCollection(name: string) {
    const collection = this.collections.get(name);
    this.emit('beforeRemoveCollection', collection);

    collection.resetFields();

    const result = this.collections.delete(name);

    this.sequelize.modelManager.removeModel(collection.model);

    if (result) {
      this.emit('afterRemoveCollection', collection);
    }

    return collection;
  }

  getModel<M extends Model>(name: string) {
    return this.getCollection(name).model as ModelStatic<M>;
  }

  getRepository<R extends Repository>(name: string): R;

  getRepository<R extends RelationRepository>(name: string, relationId: TargetKey): R;

  getRepository<R extends ArrayFieldRepository>(name: string, relationId: TargetKey): R;

  getRepository<R extends RelationRepository>(name: string, relationId?: TargetKey): Repository | R {
    const [collection, relation] = name.split('.');
    if (relation) {
      return this.getRepository(collection)?.relation(relation)?.of(relationId) as R;
    }
    return this.getCollection(name)?.repository;
  }

  /**
   * @internal
   */
  addPendingField(field: RelationField) {
    const associating = this.pendingFields;
    const items = this.pendingFields.get(field.target) || [];
    items.push(field);
    associating.set(field.target, items);
  }

  /**
   * @internal
   */
  removePendingField(field: RelationField) {
    const items = this.pendingFields.get(field.target) || [];
    const index = items.indexOf(field);
    if (index !== -1) {
      delete items[index];
      this.pendingFields.set(field.target, items);
    }
  }

  registerFieldTypes(fieldTypes: MapOf<typeof Field>) {
    for (const [type, fieldType] of Object.entries(fieldTypes)) {
      this.fieldTypes.set(type, fieldType);
    }
  }

  registerFieldValueParsers(parsers: MapOf<any>) {
    for (const [type, parser] of Object.entries(parsers)) {
      this.fieldValueParsers.set(type, parser);
    }
  }

  buildFieldValueParser<T extends BaseValueParser>(field: Field, ctx: any) {
    const Parser =
      field && this.fieldValueParsers.has(field.type)
        ? this.fieldValueParsers.get(field.type)
        : this.fieldValueParsers.get('default');
    const parser = new Parser(field, ctx);
    return parser as T;
  }

  registerModels(models: MapOf<ModelStatic<any>>) {
    for (const [type, schemaType] of Object.entries(models)) {
      this.models.set(type, schemaType);
    }
  }

  registerRepositories(repositories: MapOf<RepositoryType>) {
    for (const [type, schemaType] of Object.entries(repositories)) {
      this.repositories.set(type, schemaType);
    }
  }

  /**
   * @internal
   */
  initOperators() {
    const operators = new Map();

    // Sequelize 内置
    for (const key in Op) {
      operators.set('$' + key, Op[key]);
      const val = Utils.underscoredIf(key, true);
      operators.set('$' + val, Op[key]);
      operators.set('$' + val.replace(/_/g, ''), Op[key]);
    }

    this.operators = operators;

    this.registerOperators({
      ...(extendOperators as unknown as MapOf<OperatorFunc>),
    });
  }

  registerOperators(operators: MapOf<OperatorFunc>) {
    for (const [key, operator] of Object.entries(operators)) {
      this.operators.set(key, operator);
    }
  }

  /**
   * @internal
   */
  buildField(options, context: FieldContext) {
    const { type } = options;

    const Field = this.fieldTypes.get(type);

    if (!Field) {
      throw Error(`unsupported field type ${type}`);
    }

    const { collection } = context;

    if (options.field && collection.options.underscored && !collection.isView()) {
      options.field = snakeCase(options.field);
    }

    if (Object.prototype.hasOwnProperty.call(options, 'defaultValue') && options.defaultValue === null) {
      delete options.defaultValue;
    }

    return new Field(options, context);
  }

  async sync(options?: SyncOptions) {
    const isMySQL = this.isMySQLCompatibleDialect();
    if (isMySQL) {
      await this.sequelize.query('SET FOREIGN_KEY_CHECKS = 0', null);
    }

    if (this.options.schema && this.inDialect('postgres')) {
      await this.sequelize.query(`CREATE SCHEMA IF NOT EXISTS "${this.options.schema}"`, null);
    }

    const result = await this.sequelize.sync(options);

    if (isMySQL) {
      await this.sequelize.query('SET FOREIGN_KEY_CHECKS = 1', null);
    }

    return result;
  }

  async clean(options: CleanOptions) {
    const { drop, ...others } = options || {};
    if (drop !== true) {
      return;
    }

    if (this.options.schema) {
      const tableNames = (await this.sequelize.getQueryInterface().showAllTables()).map((table) => {
        return `"${this.options.schema}"."${table}"`;
      });

      const skip = options.skip || [];

      // @ts-ignore
      for (const tableName of tableNames) {
        if (skip.includes(tableName)) {
          continue;
        }
        await this.sequelize.query(`DROP TABLE IF EXISTS ${tableName} CASCADE`);
      }
      return;
    }

    await this.queryInterface.dropAll(options);
  }

  async collectionExistsInDb(name: string, options?: Transactionable) {
    const collection = this.getCollection(name);

    if (!collection) {
      return false;
    }

    return await this.queryInterface.collectionTableExists(collection, options);
  }

  isSqliteMemory() {
    return this.sequelize.getDialect() === 'sqlite' && lodash.get(this.options, 'storage') == ':memory:';
  }

  /* istanbul ignore next -- @preserve */
  async auth(options: Omit<QueryOptions, 'retry'> & { retry?: number | Pick<QueryOptions, 'retry'> } = {}) {
    const { retry = 9, ...others } = options;
    const startingDelay = 50;
    const timeMultiple = 2;

    let attemptNumber = 1; // To track the current attempt number

    const authenticate = async () => {
      try {
        await this.sequelize.authenticate(others);
        this.logger.info('connection has been established successfully.', { method: 'auth' });
      } catch (error) {
        this.logger.warn(`attempt ${attemptNumber}/${retry}: Unable to connect to the database: ${error.message}`, {
          method: 'auth',
        });
        const nextDelay = startingDelay * Math.pow(timeMultiple, attemptNumber - 1);
        attemptNumber++;
        if (attemptNumber < (retry as number)) {
          this.logger.warn(`will retry in ${nextDelay}ms...`, { method: 'auth' });
        }
        throw error; // Re-throw the error so that backoff can catch and handle it
      }
    };

    try {
      await backOff(authenticate, {
        numOfAttempts: retry as number,
        startingDelay: startingDelay,
        timeMultiple: timeMultiple,
      });
    } catch (error) {
      throw new Error(`Unable to connect to the database`, { cause: error });
    }
  }

  /**
   * @internal
   */
  async checkVersion() {
<<<<<<< HEAD
    return true;
    // return await checkDatabaseVersion(this);
=======
    return process.env.DB_SKIP_VERSION_CHECK === 'on' || (await checkDatabaseVersion(this));
>>>>>>> a8de9193
  }

  /**
   * @internal
   */
  async prepare() {
    if (this.isMySQLCompatibleDialect()) {
      const result = await this.sequelize.query(`SHOW VARIABLES LIKE 'lower_case_table_names'`, { plain: true });

      if (result?.Value === '1' && !this.options.underscored) {
        throw new Error(
          `Your database lower_case_table_names=1, please add ${chalk.yellow('DB_UNDERSCORED=true')} to the .env file`,
        );
      }
    }

    if (this.inDialect('postgres') && this.options.schema && this.options.schema != 'public') {
      await this.sequelize.query(`CREATE SCHEMA IF NOT EXISTS "${this.options.schema}"`, null);
    }
  }

  async reconnect() {
    if (this.isSqliteMemory()) {
      return;
    }
    // @ts-ignore
    const ConnectionManager = this.sequelize.dialect.connectionManager.constructor;
    // @ts-ignore
    const connectionManager = new ConnectionManager(this.sequelize.dialect, this.sequelize);
    // @ts-ignore
    this.sequelize.dialect.connectionManager = connectionManager;
    // @ts-ignore
    this.sequelize.connectionManager = connectionManager;
  }

  closed() {
    // @ts-ignore
    return this.sequelize.connectionManager.pool._draining;
  }

  async close() {
    if (this.isSqliteMemory()) {
      return;
    }

    await this.emitAsync('beforeClose', this);

    const closeResult = this.sequelize.close();

    if (this.options?.customHooks?.['afterClose']) {
      await this.options.customHooks['afterClose'](this);
    }

    return closeResult;
  }

  on(event: EventType, listener: any): this;

  on(event: ModelValidateEventTypes, listener: SyncListener): this;

  on(event: ModelValidateEventTypes, listener: ValidateListener): this;

  on(event: ModelCreateEventTypes, listener: CreateListener): this;

  on(event: ModelUpdateEventTypes, listener: UpdateListener): this;

  on(event: ModelSaveEventTypes, listener: SaveListener): this;

  on(event: ModelDestroyEventTypes, listener: DestroyListener): this;

  on(event: ModelCreateWithAssociationsEventTypes, listener: CreateWithAssociationsListener): this;

  on(event: ModelUpdateWithAssociationsEventTypes, listener: UpdateWithAssociationsListener): this;

  on(event: ModelSaveWithAssociationsEventTypes, listener: SaveWithAssociationsListener): this;

  on(event: DatabaseBeforeDefineCollectionEventType, listener: BeforeDefineCollectionListener): this;

  on(event: DatabaseAfterDefineCollectionEventType, listener: AfterDefineCollectionListener): this;

  on(
    event: DatabaseBeforeRemoveCollectionEventType | DatabaseAfterRemoveCollectionEventType,
    listener: RemoveCollectionListener,
  ): this;

  on(event: EventType, listener: any): this {
    // NOTE: to match if event is a sequelize or model type
    const type = this.modelHook.match(event);

    if (type && !this.modelHook.hasBoundEvent(type)) {
      this.sequelize.addHook(type, this.modelHook.buildSequelizeHook(type));
      this.modelHook.bindEvent(type);
    }

    return super.on(event, listener);
  }

  extendCollection(collectionOptions: CollectionOptions, mergeOptions?: MergeOptions) {
    collectionOptions = lodash.cloneDeep(collectionOptions);
    const collectionName = collectionOptions.name;
    const existCollection = this.getCollection(collectionName);
    if (existCollection) {
      existCollection.updateOptions(collectionOptions, mergeOptions);
    } else {
      const existDelayExtends = this.delayCollectionExtend.get(collectionName) || [];

      this.delayCollectionExtend.set(collectionName, [...existDelayExtends, { collectionOptions, mergeOptions }]);
    }
  }

  async import(options: {
    directory: string;
    from?: string;
    extensions?: ImportFileExtension[];
  }): Promise<Map<string, Collection>> {
    const reader = new ImporterReader(options.directory, options.extensions);
    const modules = await reader.read();
    const result = new Map<string, Collection>();

    for (const module of modules) {
      if (module.extend) {
        this.extendCollection(module.collectionOptions, module.mergeOptions);
      } else {
        const collection = this.collection({
          ...module,
          origin: options.from,
        });

        result.set(collection.name, collection);
      }
    }

    return result;
  }

  private registerCollectionType() {
    this.collectionFactory.registerCollectionType(InheritedCollection, {
      condition: (options) => {
        return options.inherits && lodash.castArray(options.inherits).length > 0;
      },
    });

    this.collectionFactory.registerCollectionType(ViewCollection, {
      condition: (options) => {
        return options.viewName || options.view;
      },

      async onSync() {
        return;
      },

      async onDump(dumper, collection: Collection) {
        try {
          const viewDef = await collection.db.queryInterface.viewDef(collection.getTableNameWithSchemaAsString());

          dumper.writeSQLContent(`view-${collection.name}`, {
            sql: [
              `DROP VIEW IF EXISTS ${collection.getTableNameWithSchemaAsString()}`,
              `CREATE VIEW ${collection.getTableNameWithSchemaAsString()} AS ${viewDef}`,
            ],
            group: 'required',
          });
        } catch (e) {
          return;
        }
        return;
      },
    });
  }
}

export function extendCollection(collectionOptions: CollectionOptions, mergeOptions?: MergeOptions) {
  return {
    collectionOptions,
    mergeOptions,
    extend: true,
  };
}

export const extend = extendCollection;

export const defineCollection = (collectionOptions: CollectionOptions) => {
  return collectionOptions;
};

applyMixins(Database, [AsyncEmitter]);

export default Database;<|MERGE_RESOLUTION|>--- conflicted
+++ resolved
@@ -41,6 +41,7 @@
 import { ArrayFieldRepository } from './field-repository/array-field-repository';
 import * as FieldTypes from './fields';
 import { Field, FieldContext, RelationField } from './fields';
+import { checkDatabaseVersion } from './helpers';
 import { InheritedCollection } from './inherited-collection';
 import InheritanceMap from './inherited-map';
 import { InterfaceManager } from './interface-manager';
@@ -848,12 +849,7 @@
    * @internal
    */
   async checkVersion() {
-<<<<<<< HEAD
-    return true;
-    // return await checkDatabaseVersion(this);
-=======
     return process.env.DB_SKIP_VERSION_CHECK === 'on' || (await checkDatabaseVersion(this));
->>>>>>> a8de9193
   }
 
   /**
