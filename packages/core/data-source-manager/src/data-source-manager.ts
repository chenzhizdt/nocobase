/**
 * This file is part of the NocoBase (R) project.
 * Copyright (c) 2020-2024 NocoBase Co., Ltd.
 * Authors: NocoBase Team.
 *
 * This project is dual-licensed under AGPL-3.0 and NocoBase Commercial License.
 * For more information, please refer to: https://www.nocobase.com/agreement.
 */

import { createConsoleLogger, createLogger, Logger, LoggerOptions } from '@nocobase/logger';
import { ToposortOptions } from '@nocobase/utils';
import { DataSource } from './data-source';
import { DataSourceFactory } from './data-source-factory';
<<<<<<< HEAD
import { DataSourceConstructor } from './types';
=======
import { SequelizeCollectionManager } from './sequelize-collection-manager';
>>>>>>> 11d1a20f

type DataSourceHook = (dataSource: DataSource) => void;

type DataSourceManagerOptions = {
  logger?: LoggerOptions | Logger;
  app?: any;
};

export class DataSourceManager {
  dataSources: Map<string, DataSource>;
  /**
   * @internal
   */
  factory: DataSourceFactory;
  protected middlewares = [];
  private onceHooks: Array<DataSourceHook> = [];
  private beforeAddHooks: Array<DataSourceHook> = [];

  constructor(public options: DataSourceManagerOptions = {}) {
    this.dataSources = new Map();
    this.factory = new DataSourceFactory(this);
    this.middlewares = [];

    if (options.app) {
      options.app.on('beforeStop', async () => {
        for (const dataSource of this.dataSources.values()) {
          await dataSource.close();
        }
      });
    }
  }

  get(dataSourceKey: string) {
    return this.dataSources.get(dataSourceKey);
  }

  async add(dataSource: DataSource, options: any = {}) {
    let logger;

    if (this.options.logger) {
      if (typeof this.options.logger['log'] === 'function') {
        logger = this.options.logger as Logger;
      } else {
        logger = createLogger(this.options.logger);
      }
    } else {
      logger = createConsoleLogger();
    }

    dataSource.setLogger(logger);

    for (const hook of this.beforeAddHooks) {
      hook(dataSource);
    }

    await dataSource.load(options);
    const oldDataSource = this.dataSources.get(dataSource.name);

    if (oldDataSource) {
      await oldDataSource.close();
    }
    this.dataSources.set(dataSource.name, dataSource);

    for (const hook of this.onceHooks) {
      hook(dataSource);
    }
  }

  use(fn: any, options?: ToposortOptions) {
    this.middlewares.push([fn, options]);
  }

  middleware() {
    const self = this;

    return async function dataSourceManager(ctx, next) {
      const name = ctx.get('x-data-source') || 'main';

      if (!self.dataSources.has(name)) {
        ctx.throw(`data source ${name} does not exist`);
      }

      const ds = self.dataSources.get(name);
      ctx.dataSource = ds;
      ctx.database = (ds.collectionManager as SequelizeCollectionManager).db;

      const composedFn = ds.middleware(self.middlewares);
      return composedFn(ctx, next);
    };
  }

  registerDataSourceType(type: string, DataSourceClass: DataSourceConstructor) {
    this.factory.register(type, DataSourceClass);
  }

  getDataSourceType(type: string): DataSourceConstructor | undefined {
    return this.factory.getClass(type);
  }

  buildDataSourceByType(type: string, options: any = {}): DataSource {
    return this.factory.create(type, options);
  }

  beforeAddDataSource(hook: DataSourceHook) {
    this.beforeAddHooks.push(hook);
    for (const dataSource of this.dataSources.values()) {
      hook(dataSource);
    }
  }

  afterAddDataSource(hook: DataSourceHook) {
    this.addHookAndRun(hook);
  }

  private addHookAndRun(hook: DataSourceHook) {
    this.onceHooks.push(hook);
    for (const dataSource of this.dataSources.values()) {
      hook(dataSource);
    }
  }
}<|MERGE_RESOLUTION|>--- conflicted
+++ resolved
@@ -11,11 +11,8 @@
 import { ToposortOptions } from '@nocobase/utils';
 import { DataSource } from './data-source';
 import { DataSourceFactory } from './data-source-factory';
-<<<<<<< HEAD
 import { DataSourceConstructor } from './types';
-=======
 import { SequelizeCollectionManager } from './sequelize-collection-manager';
->>>>>>> 11d1a20f
 
 type DataSourceHook = (dataSource: DataSource) => void;
 
