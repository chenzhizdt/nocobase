--- conflicted
+++ resolved
@@ -11,11 +11,7 @@
 import ProLayout, { RouteContext, RouteContextType } from '@ant-design/pro-layout';
 import { HeaderViewProps } from '@ant-design/pro-layout/es/components/Header';
 import { css } from '@emotion/css';
-<<<<<<< HEAD
-import { theme as antdTheme, ConfigProvider, Popover, Tooltip } from 'antd';
-=======
-import { Popover, Result, Tooltip } from 'antd';
->>>>>>> 49a9c636
+import { theme as antdTheme, ConfigProvider, Popover, Result, Tooltip } from 'antd';
 import React, { createContext, FC, useCallback, useContext, useEffect, useMemo, useRef, useState } from 'react';
 import ReactDOM from 'react-dom';
 import { useTranslation } from 'react-i18next';
@@ -204,24 +200,6 @@
   overflowY: 'auto',
 };
 
-<<<<<<< HEAD
-// 移动端中需要使用 dvh 单位来计算高度，否则会出现滚动不到最底部的问题
-const mobileHeight = {
-  height: `calc(100dvh - var(--nb-header-height))`,
-};
-
-function isDvhSupported() {
-  // 创建一个测试元素
-  const testEl = document.createElement('div');
-
-  // 尝试设置 dvh 单位
-  testEl.style.height = '1dvh';
-
-  // 如果浏览器支持 dvh，则会解析这个值
-  // 如果不支持，height 将保持为空字符串或被设置为无效值
-  return testEl.style.height === '1dvh';
-}
-=======
 const ShowTipWhenNoPages = () => {
   const { allAccessRoutes } = useAllAccessDesktopRoutes();
   const { designable } = useDesignable();
@@ -242,7 +220,23 @@
 
   return null;
 };
->>>>>>> 49a9c636
+
+// 移动端中需要使用 dvh 单位来计算高度，否则会出现滚动不到最底部的问题
+const mobileHeight = {
+  height: `calc(100dvh - var(--nb-header-height))`,
+};
+
+function isDvhSupported() {
+  // 创建一个测试元素
+  const testEl = document.createElement('div');
+
+  // 尝试设置 dvh 单位
+  testEl.style.height = '1dvh';
+
+  // 如果浏览器支持 dvh，则会解析这个值
+  // 如果不支持，height 将保持为空字符串或被设置为无效值
+  return testEl.style.height === '1dvh';
+}
 
 export const LayoutContent = () => {
   const style = useMemo(() => (isDvhSupported() ? mobileHeight : undefined), []);
