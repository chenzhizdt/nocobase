--- conflicted
+++ resolved
@@ -89,12 +89,7 @@
     ...requestOptions,
     manual: dataLoadingMode === 'manual',
     ready: !!action,
-<<<<<<< HEAD
-    refreshDeps: [action, JSONParams, JSONRecord, resource, association, parentRecord, sourceId],
-    defaultParams: [params],
-=======
     refreshDeps: [action, JSONParams, JSONRecord, resource, association, parentRecord, sourceId, templateFinished],
->>>>>>> 105db1e8
   });
 
   return request;
