/**
 * This file is part of the NocoBase (R) project.
 * Copyright (c) 2020-2024 NocoBase Co., Ltd.
 * Authors: NocoBase Team.
 *
 * This project is dual-licensed under AGPL-3.0 and NocoBase Commercial License.
 * For more information, please refer to: https://www.nocobase.com/agreement.
 */

import { useFieldSchema } from '@formily/react';
import { observer } from '@formily/reactive-react';
import {
  checkFieldTitle,
  checkSettings,
  renderReadPrettySettings,
  renderSettings,
  renderSingleSettings,
  screen,
  userEvent,
  waitFor,
} from '@nocobase/test/client';
import React from 'react';
import { fieldSettingsFormItem } from '..';
import { FilterFormBlockProvider } from '../../../../../block-provider/FilterFormBlockProvider';
import { FormBlockProvider } from '../../../../../block-provider/FormBlockProvider';
import { FormItem } from '../../../../../schema-component/antd/form-item/FormItem';

describe('FieldSettingsFormItem', () => {
  function commonFieldOptions(isFilterForm?: boolean) {
    return {
      enableUserListDataBlock: true,
      schema: {
        type: 'void',
        'x-component': 'FormV2',
        'x-decorator': isFilterForm ? 'FilterFormBlockProvider' : 'FormBlockProvider',
        'x-decorator-props': {
          collection: 'users',
        },
        properties: {
          nickname: {
            type: 'string',
            'x-collection-field': 'users.nickname',
            'x-decorator': 'FormItem',
            'x-component': 'CollectionField',
            'x-settings': 'fieldSettings:FormItem',
          },
        },
      },
      schemaSettings: fieldSettingsFormItem,
      appOptions: {
        components: {
          FilterFormBlockProvider,
          FormBlockProvider,
        },
      },
    };
  }

  function associationFieldOptions(showSchema = false) {
    const FormItemWithSchema = observer(({ children }) => {
      const schema = useFieldSchema();
      return (
        <>
          <div>mode: {schema?.['x-component-props']?.['mode']}</div>
          <FormItem>{children}</FormItem>
        </>
      );
    });

    return {
      designable: true,
      enableUserListDataBlock: true,
      schema: {
        type: 'void',
        'x-component': 'FormV2',
        'x-decorator': 'FormBlockProvider',
        'x-decorator-props': {
          collection: 'users',
        },
        properties: {
          roles: {
            type: 'string',
            'x-collection-field': 'users.roles',
            'x-decorator': showSchema ? 'FormItemWithSchema' : 'FormItem',
            'x-component': 'CollectionField',
            'x-settings': 'fieldSettings:FormItem',
          },
        },
      },
      schemaSettings: fieldSettingsFormItem,
      appOptions: {
        components: {
          FormItemWithSchema,
          FormBlockProvider,
        },
      },
    };
  }

  describe('menu list', () => {
    describe('edit mode', () => {
      it.skip('common field', async () => {
        await renderSettings(commonFieldOptions());

        await checkSettings(
          [
            {
              title: 'Edit field title',
              type: 'modal',
            },
            {
              title: 'Display title',
              type: 'switch',
            },
            {
              title: 'Edit description',
              type: 'modal',
            },
            {
              title: 'Edit tooltip',
              type: 'modal',
            },
            {
              title: 'Required',
              type: 'switch',
            },
            {
              title: 'Set default value',
              type: 'modal',
            },
            {
              title: 'Pattern',
              type: 'select',
            },
            {
              title: 'Set validation rules',
              type: 'modal',
            },
            {
              title: 'Delete',
              type: 'delete',
            },
          ],
          true,
        );
      });

      it('association field', async () => {
        await renderSettings(associationFieldOptions());

        await checkSettings(
          [
            {
              title: 'Edit field title',
              type: 'modal',
            },
            {
              title: 'Display title',
              type: 'switch',
            },
            {
              title: 'Edit description',
              type: 'modal',
            },
            {
              title: 'Edit tooltip',
              type: 'modal',
            },
            {
              title: 'Required',
              type: 'switch',
            },
            {
              title: 'Set default value',
              type: 'modal',
            },
            {
              title: 'Pattern',
              type: 'select',
            },
            {
              title: 'Field component',
              type: 'select',
            },
            {
              title: 'Set the data scope',
              type: 'modal',
            },
            {
              title: 'Set default sorting rules',
              type: 'modal',
            },
            {
              title: 'Quick create',
              type: 'select',
            },
            {
              title: 'Allow multiple',
              type: 'switch',
            },
            {
              title: 'Ellipsis overflow content',
              type: 'switch',
            },
            {
              title: 'Title field',
              type: 'select',
            },
            {
              title: 'Delete',
              type: 'delete',
            },
          ],
          true,
        );
      });
    });

    describe('read pretty mode', () => {
      it.skip('common field', async () => {
        await renderReadPrettySettings(commonFieldOptions());

        await checkSettings(
          [
            {
              title: 'Edit field title',
              type: 'modal',
            },
            {
              title: 'Display title',
              type: 'switch',
            },
            {
              title: 'Edit description',
              type: 'modal',
            },
            {
              title: 'Edit tooltip',
              type: 'modal',
            },
            {
              title: 'Set default value',
              type: 'modal',
            },
            {
              title: 'Pattern',
              type: 'select',
            },
            {
              title: 'Style',
              type: 'modal',
            },
            {
              title: 'Set validation rules',
              type: 'modal',
            },
            {
              title: 'Delete',
              type: 'delete',
            },
          ],
          true,
        );
      });

      it('association field', async () => {
        await renderReadPrettySettings(associationFieldOptions());

        await checkSettings(
          [
            {
              title: 'Edit field title',
              type: 'modal',
            },
            {
              title: 'Display title',
              type: 'switch',
            },
            {
              title: 'Edit description',
              type: 'modal',
            },
            {
              title: 'Edit tooltip',
              type: 'modal',
            },
            {
              title: 'Set default value',
              type: 'modal',
            },
            {
              title: 'Pattern',
              type: 'select',
            },
            {
              title: 'Style',
              type: 'modal',
            },
            {
              title: 'Field component',
              type: 'select',
            },
            {
              title: 'Title field',
              type: 'select',
            },
            {
              title: 'Enable link',
              type: 'switch',
            },
            {
<<<<<<< HEAD
              title: 'Open mode',
              type: 'select',
            },
            {
              title: 'Popup size',
              type: 'select',
=======
              title: 'Ellipsis overflow content',
              type: 'switch',
>>>>>>> 6d3c7e03
            },
            {
              title: 'Delete',
              type: 'delete',
            },
          ],
          true,
        );
      });
    });
  });

  describe('menu items', () => {
    test('Edit field title', async () => {
      await renderSettings(commonFieldOptions());
      await checkFieldTitle('Nickname');
    });

    test('Display title', async () => {
      await renderSettings(commonFieldOptions());
      await checkSettings([
        {
          type: 'switch',
          title: 'Display title',
          beforeClick() {
            expect(document.querySelector('.ant-formily-item-label')).toHaveStyle({ display: 'flex' });
          },
          async afterFirstClick() {
            expect(document.querySelector('.ant-formily-item-label')).toHaveStyle({ display: 'none' });
          },
          afterSecondClick() {
            expect(document.querySelector('.ant-formily-item-label')).toHaveStyle({ display: 'flex' });
          },
        },
      ]);
    });

    test('Edit description', async () => {
      const newValue = 'new test';
      await renderSettings(commonFieldOptions());
      await checkSettings([
        {
          type: 'modal',
          title: 'Edit description',
          modalChecker: {
            modalTitle: 'Edit description',
            formItems: [
              {
                type: 'textarea',
                newValue,
              },
            ],
            afterSubmit() {
              expect(screen.queryByText(newValue)).toBeInTheDocument();
            },
          },
        },
      ]);
    });

    test('Edit tooltip', async () => {
      const newValue = 'new test';
      await renderSettings(commonFieldOptions());
      await checkSettings([
        {
          type: 'modal',
          title: 'Edit tooltip',
          modalChecker: {
            modalTitle: 'Edit tooltip',
            formItems: [
              {
                type: 'textarea',
                newValue,
              },
            ],
            async afterSubmit() {
              expect(document.querySelector('.anticon-question-circle')).toBeInTheDocument();
              await userEvent.hover(document.querySelector('.anticon-question-circle'));
              await waitFor(() => {
                expect(screen.queryByText(newValue)).toBeInTheDocument();
              });
            },
          },
        },
      ]);
    });

    test('Required', async () => {
      await renderSettings(commonFieldOptions());
      await checkSettings([
        {
          type: 'switch',
          title: 'Required',
          afterFirstClick() {
            expect(document.querySelector('.ant-formily-item-asterisk')).toBeInTheDocument();
          },
          afterSecondClick() {
            expect(document.querySelector('.ant-formily-item-asterisk')).not.toBeInTheDocument();
          },
        },
      ]);
    });

    test.skip('Set default value', async () => {
      await renderSettings(commonFieldOptions());
      const newValue = 'new test';

      await checkSettings([
        {
          type: 'modal',
          title: 'Set default value',
          modalChecker: {
            modalTitle: 'Set default value',
            formItems: [
              {
                type: 'collectionField',
                field: 'users.nickname',
                newValue,
              },
            ],
            afterSubmit() {
              expect(screen.queryByRole('textbox')).toBeInTheDocument();
              expect(screen.queryByRole('textbox')).toHaveValue(newValue);
            },
          },
        },
      ]);
    });

    test.skip('Pattern', async () => {
      await renderSettings(associationFieldOptions());

      await checkSettings([
        {
          type: 'select',
          title: 'Pattern',
          oldValue: 'Editable',
          options: [
            {
              label: 'Readonly',
              checker() {
                expect(document.querySelector('.nb-form-item input')).toHaveAttribute('disabled');
              },
            },
            {
              label: 'Easy-reading',
              checker() {
                expect(document.querySelector('.nb-form-item input')).not.toBeInTheDocument();
              },
            },
            {
              label: 'Editable',
              checker() {
                expect(document.querySelector('.nb-form-item input')).toBeInTheDocument();
              },
            },
          ],
        },
      ]);
    });

    test.skip('EditValidationRules', async () => {
      await renderSingleSettings(commonFieldOptions(true));
      await checkSettings([
        {
          type: 'modal',
          title: 'Set validation rules',
          modalChecker: {
            modalTitle: 'Set validation rules',
            contentText: 'Add validation rule',
            async beforeCheck() {
              await userEvent.click(screen.getByText('Add validation rule'));
              await waitFor(() => {
                expect(screen.queryByText('Min length')).toBeInTheDocument();
              });
            },
            formItems: [
              {
                type: 'number',
                label: 'Min length',
                newValue: 2,
              },
            ],
            async afterSubmit() {
              await userEvent.type(document.querySelector('.nb-form-item input'), '1');
              await waitFor(() => {
                expect(screen.queryByText('The length or number of entries must be at least 2')).toBeInTheDocument();
              });

              await userEvent.type(document.querySelector('.nb-form-item input'), '12');
              await waitFor(() => {
                expect(
                  screen.queryByText('The length or number of entries must be at least 2'),
                ).not.toBeInTheDocument();
              });
            },
          },
        },
      ]);
    });

    test('Field component', async () => {
      await renderSingleSettings(associationFieldOptions(true));

      await checkSettings([
        {
          type: 'select',
          title: 'Field component',
          oldValue: 'Select',
          beforeSelect() {
            expect(screen.queryByTestId('select-object-multiple')).toBeInTheDocument();
          },
          options: [
            {
              label: 'Record picker',
              async checker() {
                expect(screen.queryByText('mode: Picker')).toBeInTheDocument();
              },
            },
            {
              label: 'Sub-table',
              checker() {
                expect(screen.queryByText('mode: SubTable')).toBeInTheDocument();
              },
            },
            {
              label: 'Sub-form',
              checker() {
                expect(screen.queryByText('mode: Nester')).toBeInTheDocument();
              },
            },
            {
              label: 'Sub-form(Popover)',
              checker() {
                expect(screen.queryByText('mode: PopoverNester')).toBeInTheDocument();
              },
            },
          ],
        },
      ]);
    });

    // 实际情况中，该功能是正常的，但是这里报错
    test.skip('Title field', async () => {
      await renderSettings(associationFieldOptions());

      await checkSettings([
        {
          type: 'select',
          title: 'Title field',
          // oldValue: 'Role name',
          async beforeSelect() {
            expect(screen.queryByTestId('select-object-multiple')).toBeInTheDocument();
            await userEvent.click(document.querySelector('.ant-select-selector'));

            await waitFor(() => {
              expect(screen.queryByText('Admin')).toBeInTheDocument();
            });
          },
          options: [
            {
              label: 'Role UID',
              async checker() {
                expect(screen.queryByTestId('select-object-multiple')).toBeInTheDocument();
                await userEvent.click(document.querySelector('.ant-select-selector'));

                await waitFor(() => {
                  expect(screen.queryByText('admin')).toBeInTheDocument();
                });
              },
            },
          ],
        },
      ]);
    });
  });
});<|MERGE_RESOLUTION|>--- conflicted
+++ resolved
@@ -309,17 +309,16 @@
               type: 'switch',
             },
             {
-<<<<<<< HEAD
+              title: 'Ellipsis overflow content',
+              type: 'switch',
+            },
+            {
               title: 'Open mode',
               type: 'select',
             },
             {
               title: 'Popup size',
               type: 'select',
-=======
-              title: 'Ellipsis overflow content',
-              type: 'switch',
->>>>>>> 6d3c7e03
             },
             {
               title: 'Delete',
