--- conflicted
+++ resolved
@@ -260,9 +260,7 @@
                   locale={{
                     emptyText: <span> {field.editable ? t('Please add or select record') : t('No data')}</span>,
                   }}
-<<<<<<< HEAD
                   enableIndexÏColumn={enableIndexÏColumn !== false}
-=======
                   footer={() => (
                     <div style={{ display: 'flex', justifyContent: 'space-between', alignItems: 'center' }}>
                       {field.editable && (
@@ -295,7 +293,6 @@
                       )}
                     </div>
                   )}
->>>>>>> 4f06ebcd
                 />
               </SubFormProvider>
             </FormActiveFieldsProvider>
