--- conflicted
+++ resolved
@@ -779,7 +779,6 @@
       // 新版 UISchema（1.0 之后）中已经废弃了 useProps，这里之所以继续保留是为了兼容旧版的 UISchema
       const { pagination: pagination2, ...others2 } = useProps?.() || {};
 
-<<<<<<< HEAD
       const {
         dragSort = false,
         showIndex = true,
@@ -796,7 +795,7 @@
       } = { ...others1, ...others2 } as any;
       const field = useArrayField(others);
       const schema = useFieldSchema();
-      const { size = 'middle' } = schema?.['x-component-props'] || {};
+      const { size = 'small' } = schema?.['x-component-props'] || {};
       const collection = useCollection();
       const isTableSelector = schema?.parent?.['x-decorator'] === 'TableSelectorProvider';
       const ctx = isTableSelector ? useTableSelectorContext() : useTableBlockContext();
@@ -819,46 +818,6 @@
           }
         `;
       }, [token.controlItemBgActive, token.controlItemBgActiveHover]);
-=======
-    const {
-      dragSort = false,
-      showIndex = true,
-      onRowSelectionChange,
-      onChange: onTableChange,
-      rowSelection,
-      rowKey,
-      required,
-      onExpand,
-      loading,
-      onClickRow,
-      ...others
-    } = { ...others1, ...others2 } as any;
-    const field = useArrayField(others);
-    const schema = useFieldSchema();
-    const { size = 'small' } = schema?.['x-component-props'] || {};
-    const collection = useCollection();
-    const isTableSelector = schema?.parent?.['x-decorator'] === 'TableSelectorProvider';
-    const ctx = isTableSelector ? useTableSelectorContext() : useTableBlockContext();
-    const { expandFlag, allIncludesChildren } = ctx;
-    const onRowDragEnd = useMemoizedFn(others.onRowDragEnd || (() => {}));
-    const paginationProps = usePaginationProps(pagination1, pagination2);
-    const columns = useTableColumns(others, paginationProps);
-    const [expandedKeys, setExpandesKeys] = useState(() => (expandFlag ? allIncludesChildren : []));
-    const [selectedRowKeys, setSelectedRowKeys] = useState<any[]>(field?.data?.selectedRowKeys || []);
-    const [selectedRow, setSelectedRow] = useState([]);
-    const isRowSelect = rowSelection?.type !== 'none';
-    const defaultRowKeyMap = useRef(new Map());
-    const highlightRowCss = useMemo(() => {
-      return css`
-        & > td {
-          background-color: ${token.controlItemBgActive} !important;
-        }
-        &:hover > td {
-          background-color: ${token.controlItemBgActiveHover} !important;
-        }
-      `;
-    }, [token.controlItemBgActive, token.controlItemBgActiveHover]);
->>>>>>> 15d0ec48
 
       const highlightRow = useMemo(() => (onClickRow ? highlightRowCss : ''), [highlightRowCss, onClickRow]);
 
