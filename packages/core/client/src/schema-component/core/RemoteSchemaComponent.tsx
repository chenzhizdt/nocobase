/**
 * This file is part of the NocoBase (R) project.
 * Copyright (c) 2020-2024 NocoBase Co., Ltd.
 * Authors: NocoBase Team.
 *
 * This project is dual-licensed under AGPL-3.0 and NocoBase Commercial License.
 * For more information, please refer to: https://www.nocobase.com/agreement.
 */

import { createForm } from '@formily/core';
import { Schema } from '@formily/react';
import { Spin } from 'antd';
import React, { memo, useMemo } from 'react';
import { useSchemaComponentContext } from '../hooks';
import { FormProvider } from './FormProvider';
import { SchemaComponent } from './SchemaComponent';
import { useRequestSchema } from './useRequestSchema';

export interface RemoteSchemaComponentProps {
  scope?: any;
  uid?: string;
  onSuccess?: any;
  components?: any;
  schemaTransform?: (schema: Schema) => Schema;
  render?: any;
  hidden?: any;
  onlyRenderProperties?: boolean;
  noForm?: boolean;
}

const defaultTransform = (s: Schema) => s;

const RequestSchemaComponent: React.FC<RemoteSchemaComponentProps> = (props) => {
  const {
    noForm,
    onlyRenderProperties,
    hidden,
    scope,
    uid,
    components,
    onSuccess,
    schemaTransform = defaultTransform,
  } = props;
  const { reset } = useSchemaComponentContext();
  const type = onlyRenderProperties ? 'getProperties' : 'getJsonSchema';
  const conf = {
    url: `/uiSchemas:${type}/${uid}`,
  };
  const form = useMemo(() => createForm(), [uid]);
  const { schema, loading } = useRequestSchema({
    uid,
    type,
    onSuccess: (data) => {
      onSuccess && onSuccess(data);
      reset && reset();
    },
  });
  if (loading) {
    return <Spin />;
  }
  if (hidden) {
    return <Spin />;
  }
  return noForm ? (
<<<<<<< HEAD
    <SchemaComponent memoized components={components} scope={scope} schema={schemaTransform(schema || {})} />
  ) : (
    <FormProvider form={form}>
      <SchemaComponent memoized components={components} scope={scope} schema={schemaTransform(schema || {})} />
=======
    <SchemaComponent components={components} scope={scope} schema={schemaTransform(data?.data || {})} />
  ) : (
    <FormProvider form={form}>
      <SchemaComponent components={components} scope={scope} schema={schemaTransform(data?.data || {})} />
>>>>>>> bc9e25fa
    </FormProvider>
  );
};

export const RemoteSchemaComponent: React.FC<RemoteSchemaComponentProps> = memo((props) => {
  return props.uid ? <RequestSchemaComponent {...props} /> : null;
});
RemoteSchemaComponent.displayName = 'RemoteSchemaComponent';<|MERGE_RESOLUTION|>--- conflicted
+++ resolved
@@ -62,17 +62,10 @@
     return <Spin />;
   }
   return noForm ? (
-<<<<<<< HEAD
-    <SchemaComponent memoized components={components} scope={scope} schema={schemaTransform(schema || {})} />
+    <SchemaComponent components={components} scope={scope} schema={schemaTransform(schema || {})} />
   ) : (
     <FormProvider form={form}>
-      <SchemaComponent memoized components={components} scope={scope} schema={schemaTransform(schema || {})} />
-=======
-    <SchemaComponent components={components} scope={scope} schema={schemaTransform(data?.data || {})} />
-  ) : (
-    <FormProvider form={form}>
-      <SchemaComponent components={components} scope={scope} schema={schemaTransform(data?.data || {})} />
->>>>>>> bc9e25fa
+      <SchemaComponent components={components} scope={scope} schema={schemaTransform(schema || {})} />
     </FormProvider>
   );
 };
