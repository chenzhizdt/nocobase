--- conflicted
+++ resolved
@@ -14,11 +14,7 @@
 import { useCallback, useMemo, useRef, useState } from 'react';
 import { useLocation } from 'react-router-dom';
 import { useDesignable } from '..';
-<<<<<<< HEAD
-import { useCollection, useDataBlockRequestData } from '../../';
-=======
 import { useCollection } from '../../';
->>>>>>> 35f5f417
 import { getPageSchema, useBlockHeightProps } from '../../block-provider/hooks';
 import { useTableBlockContext } from '../../block-provider/TableBlockProvider';
 import { HeightMode } from '../../schema-settings/SchemaSettingsBlockHeightItem';
@@ -107,10 +103,6 @@
   const schema = useFieldSchema();
   const heightProps = tableHeightProps || blockHeightProps;
   const pageFullScreenHeight = useFullScreenHeight(heightProps);
-<<<<<<< HEAD
-  const data = useDataBlockRequestData();
-=======
->>>>>>> 35f5f417
   const { name } = useCollection();
   const { heightMode, height, title } = heightProps;
   if (!heightProps?.heightMode || heightMode === HeightMode.DEFAULT) {
