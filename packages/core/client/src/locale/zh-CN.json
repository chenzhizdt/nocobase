--- conflicted
+++ resolved
@@ -966,11 +966,8 @@
   "Search": "搜索",
   "Clear default value": "清除默认值",
   "Open in new window": "新窗口打开",
-<<<<<<< HEAD
+  "Paging mode": "分页模式",
+  "Simple Paginate": "简单分页",
   "Sorry, the page you visited does not exist.": "抱歉，你访问的页面不存在。",
   "Set Template Engine": "设置模板引擎"
-=======
-  "Paging mode": "分页模式",
-  "Simple Paginate": "简单分页"
->>>>>>> 5f5b97ed
 }