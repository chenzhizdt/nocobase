--- conflicted
+++ resolved
@@ -780,12 +780,9 @@
   "If selected, the route will be displayed in the menu.": "Se selecionado, a rota será exibida no menu.",
   "Are you sure you want to hide this tab?": "Tem certeza de que deseja ocultar esta guia?",
   "After hiding, this tab will no longer appear in the tab bar. To show it again, you need to go to the route management page to set it.": "Depois de ocultar, esta guia não aparecerá mais na barra de guias. Para mostrá-la novamente, você precisa ir à página de gerenciamento de rotas para configurá-la.",
-<<<<<<< HEAD
   "Deprecated": "Descontinuado",
   "The following old template features have been deprecated and will be removed in next version.": "As seguintes funcionalidades de modelo antigo foram descontinuadas e serão removidas na próxima versão.",
-  "Full permissions": "Todas as permissões"
-=======
+  "Full permissions": "Todas as permissões",
   "No pages yet, please configure first": "Ainda não há páginas, por favor configure primeiro",
   "Click the \"UI Editor\" icon in the upper right corner to enter the UI Editor mode": "Cliquez sur l'icône \"Éditeur d'interface utilisateur\" dans le coin supérieur droit pour entrer en mode Éditeur d'interface utilisateur"
->>>>>>> 49a9c636
 }