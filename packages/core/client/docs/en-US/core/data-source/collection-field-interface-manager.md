# CollectionFieldInterfaceManager

It is mainly used to manage [CollectionFieldInterface](./collection-field-interface.md) and [CollectionFieldInterfaceGroups](#collectionfieldinterfacegroups), which are managed by [DataSourceManager](./data-source-manager).


## CollectionFieldInterfaceGroups

CollectionFieldInterfaceGroups are used to group data table fields.

![Field Groups](./images/field-groups.png)

## Instance Methods

### field interface

#### addFieldInterfaces()

Add field interface。

- Type

```tsx | pure
class CollectionFieldInterfaceManager {
  addFieldInterfaces(fieldInterfaces: CollectionFieldInterface[]): void
}
```

- Example

```tsx | pure
class CheckboxFieldInterface extends CollectionFieldInterface {
  name = 'checkbox';
  type = 'object';
  group = 'choices';
  title = '{{t("Checkbox")}}';
  // ...
}

class MyPlugin extends Plugin {
  async load() {
    this.app.dataSourceManager.collectionFieldInterfaceManager.addFieldInterfaces([CheckboxFieldInterface]);
    // or
    this.app.dataSourceManager.addFieldInterfaces([CheckboxFieldInterface]);
  }
}
```

#### getFieldInterface()

Get field interface。

- Type

```tsx | pure
class CollectionFieldInterfaceManager {
  getFieldInterface<T extends CollectionFieldInterface>(name: string): T;
}
```

- Example

```tsx | pure
class MyPlugin extends Plugin {
  async load() {
    const fieldInterface = this.app.dataSourceManager.collectionFieldInterfaceManager.getFieldInterface('checkbox'); // checkboxFieldInterface
  }
}
```

#### getFieldInterfaces()

Get all field interface。

- Type

```tsx | pure
class CollectionFieldInterfaceManager {
  getFieldInterfaces(): CollectionFieldInterface[];
}
```

- Example

```tsx | pure
class MyPlugin extends Plugin {
  async load() {
    const fieldInterfaces = this.app.dataSourceManager.collectionFieldInterfaceManager.getFieldInterfaces();
  }
}
```

<<<<<<< HEAD

=======
>>>>>>> cbf65394
#### addFieldInterfaceComponentOption()

Add field interface component option.

![20240725113756](https://static-docs.nocobase.com/20240725113756.png)

- 类型

```tsx | pure
interface CollectionFieldInterfaceComponentOption {
  label: string;
  value: string;
  useVisible?: () => boolean;
  useProps?: () => any;
}

class CollectionFieldInterfaceManager {
  addFieldInterfaceComponentOption(interfaceName: string, componentOption: CollectionFieldInterfaceComponentOption): void
}
```

- 示例

```tsx | pure
class MyPlugin extends Plugin {
  async load() {
    this.app.dataSourceManager.collectionFieldInterfaceManager.addFieldInterfaceComponentOption('url', {
      label: 'Preview',
      value: 'Input.Preview',
    });
  }
}
```

### field interface group

#### addFieldInterfaceGroups()

Add field interface group。

- Type

```tsx | pure
class CollectionFieldInterfaceManager {
  addFieldInterfaceGroups(fieldGroups: Record<string, { label: string; order?: number }>): void;
}
```

- Example

```tsx | pure
class MyPlugin extends Plugin {
  async load() {
    this.app.dataSourceManager.collectionFieldInterfaceManager.addFieldInterfaceGroups({
      'test': {
        label: 'Test',
        order: 1,
      }
    });

    // or
    this.app.dataSourceManager.addFieldInterfaceGroups({
      'test': {
        label: 'Test',
        order: 1,
      }
    });
  }
}
```

#### getFieldInterfaceGroups()

Get all field interface group。

- Type

```tsx | pure
class CollectionFieldInterfaceManager {
  getFieldInterfaceGroups(): Record<string, { label: string; order?: number }>;
}
```

- Example

```tsx | pure
class MyPlugin extends Plugin {
  async load() {
    const fieldInterfaceGroups = this.app.dataSourceManager.collectionFieldInterfaceManager.getFieldInterfaceGroups(); // { 'test': { label: 'Test', order: 1 } }
  }
}
```

#### getFieldInterfaceGroup()

Get field interface group。

- Type

```tsx | pure
class CollectionFieldInterfaceManager {
  getFieldInterfaceGroup(name: string): { label: string; order?: number };
}
```

- Example

```tsx | pure
class MyPlugin extends Plugin {
  async load() {
    const fieldInterfaceGroup = this.app.dataSourceManager.collectionFieldInterfaceManager.getFieldInterfaceGroup('test'); // { label: 'Test', order: 1 }
  }
}
```<|MERGE_RESOLUTION|>--- conflicted
+++ resolved
@@ -89,10 +89,6 @@
 }
 ```
 
-<<<<<<< HEAD
-
-=======
->>>>>>> cbf65394
 #### addFieldInterfaceComponentOption()
 
 Add field interface component option.
