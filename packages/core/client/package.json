{
  "name": "@nocobase/client",
<<<<<<< HEAD
  "version": "1.6.0-alpha.28",
=======
  "version": "1.6.0-beta.10",
>>>>>>> 5d17e094
  "license": "AGPL-3.0",
  "main": "lib/index.js",
  "module": "es/index.mjs",
  "types": "es/index.d.ts",
  "dependencies": {
    "@ahooksjs/use-url-state": "3.5.1",
    "@ant-design/cssinjs": "^1.11.1",
    "@ant-design/icons": "^5.1.4",
    "@ant-design/pro-layout": "^7.16.11",
    "@antv/g2plot": "^2.4.18",
    "@budibase/handlebars-helpers": "^0.14.0",
    "@ctrl/tinycolor": "^3.6.0",
    "@dnd-kit/core": "^5.0.1",
    "@dnd-kit/modifiers": "^6.0.0",
    "@dnd-kit/sortable": "^6.0.0",
    "@emotion/css": "^11.7.1",
    "@formily/antd-v5": "1.1.9",
    "@formily/core": "^2.2.27",
    "@formily/grid": "^2.2.27",
    "@formily/json-schema": "^2.2.27",
    "@formily/path": "^2.2.27",
    "@formily/react": "^2.2.27",
    "@formily/reactive": "^2.2.27",
    "@formily/reactive-react": "^2.2.27",
    "@formily/shared": "^2.2.27",
    "@formily/validator": "^2.2.27",
<<<<<<< HEAD
    "@nocobase/evaluators": "1.6.0-alpha.28",
    "@nocobase/sdk": "1.6.0-alpha.28",
    "@nocobase/utils": "1.6.0-alpha.28",
=======
    "@nocobase/evaluators": "1.6.0-beta.10",
    "@nocobase/sdk": "1.6.0-beta.10",
    "@nocobase/utils": "1.6.0-beta.10",
>>>>>>> 5d17e094
    "ahooks": "^3.7.2",
    "antd": "5.12.8",
    "antd-style": "3.7.1",
    "axios": "^1.7.0",
    "bignumber.js": "^9.1.2",
    "classnames": "^2.3.1",
    "cronstrue": "^2.11.0",
    "file-saver": "^2.0.5",
    "filesize": "9.0.11",
    "flat": "^5.0.2",
    "i18next": "^22.4.9",
    "i18next-http-backend": "^2.1.1",
    "ignore": "^5.2.0",
    "json5": "^2.2.3",
    "lodash": "4.17.21",
    "lru-cache": "6.0.0",
    "markdown-it": "14.1.0",
    "markdown-it-highlightjs": "3.3.1",
    "mathjs": "^10.6.0",
    "mermaid": "9.4.3",
    "mime": "^4.0.4",
    "mime-match": "^1.0.2",
    "react-beautiful-dnd": "^13.1.0",
    "react-drag-listview": "^0.1.9",
    "react-error-boundary": "^4.0.10",
    "react-helmet": "^6.1.0",
    "react-hotkeys-hook": "^3.4.7",
    "react-i18next": "^11.15.1",
    "react-iframe": "~1.8.5",
    "react-image-lightbox": "^5.1.4",
    "react-intersection-observer": "9.14.0",
    "react-js-cron": "^3.1.0",
    "react-quill": "^2.0.0",
    "react-router-dom": "^6.11.2",
    "react-to-print": "^2.14.7",
    "sanitize-html": "2.13.0",
    "use-deep-compare-effect": "^1.8.1"
  },
  "peerDependencies": {
    "react": ">=18.0.0",
    "react-dom": ">=18.0.0",
    "react-is": ">=18.0.0"
  },
  "devDependencies": {
    "@testing-library/react": "^14.0.0",
    "@types/markdown-it": "14.1.1",
    "@types/markdown-it-highlightjs": "3.3.1",
    "@types/react-big-calendar": "^1.6.4",
    "axios-mock-adapter": "^1.20.0",
    "dumi": "2.2.14",
    "dumi-theme-nocobase": "^0.2.28"
  }
}<|MERGE_RESOLUTION|>--- conflicted
+++ resolved
@@ -1,10 +1,6 @@
 {
   "name": "@nocobase/client",
-<<<<<<< HEAD
   "version": "1.6.0-alpha.28",
-=======
-  "version": "1.6.0-beta.10",
->>>>>>> 5d17e094
   "license": "AGPL-3.0",
   "main": "lib/index.js",
   "module": "es/index.mjs",
@@ -31,15 +27,9 @@
     "@formily/reactive-react": "^2.2.27",
     "@formily/shared": "^2.2.27",
     "@formily/validator": "^2.2.27",
-<<<<<<< HEAD
     "@nocobase/evaluators": "1.6.0-alpha.28",
     "@nocobase/sdk": "1.6.0-alpha.28",
     "@nocobase/utils": "1.6.0-alpha.28",
-=======
-    "@nocobase/evaluators": "1.6.0-beta.10",
-    "@nocobase/sdk": "1.6.0-beta.10",
-    "@nocobase/utils": "1.6.0-beta.10",
->>>>>>> 5d17e094
     "ahooks": "^3.7.2",
     "antd": "5.12.8",
     "antd-style": "3.7.1",
