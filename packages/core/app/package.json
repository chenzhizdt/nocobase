--- conflicted
+++ resolved
@@ -1,30 +1,17 @@
 {
   "name": "@nocobase/app",
-<<<<<<< HEAD
-  "version": "1.6.0-alpha.8",
-=======
   "version": "1.6.0-alpha.27",
->>>>>>> 32de5ffe
   "description": "",
   "license": "AGPL-3.0",
   "main": "./lib/index.js",
   "types": "./lib/index.d.ts",
   "dependencies": {
-<<<<<<< HEAD
-    "@nocobase/database": "1.6.0-alpha.8",
-    "@nocobase/preset-nocobase": "1.6.0-alpha.8",
-    "@nocobase/server": "1.6.0-alpha.8"
-  },
-  "devDependencies": {
-    "@nocobase/client": "1.6.0-alpha.8"
-=======
     "@nocobase/database": "1.6.0-alpha.27",
     "@nocobase/preset-nocobase": "1.6.0-alpha.27",
     "@nocobase/server": "1.6.0-alpha.27"
   },
   "devDependencies": {
     "@nocobase/client": "1.6.0-alpha.27"
->>>>>>> 32de5ffe
   },
   "repository": {
     "type": "git",
