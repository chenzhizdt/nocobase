name: Build pro image

concurrency:
  group: ${{ github.workflow }}-${{ github.ref }}
  cancel-in-progress: true

on:
<<<<<<< HEAD
  push:
    branches:
      - 'main'
      - 'next'
      - 'develop'
    paths:
      - 'packages/**'
      - 'Dockerfile.pro'
      - 'package.json'
      - '.github/workflows/build-pro-image.yml'
  pull_request:
    branches:
      - '**'
    paths:
      - 'packages/**'
      - 'docker/nocobase/**'
      - 'Dockerfile'
      - '.github/workflows/build-docker-image.yml'
=======
  workflow_dispatch:
  # push:
  #   branches:
  #     - 'main'
  #     - 'next'
  #     - 'develop'
  #   paths:
  #     - 'packages/**'
  #     - 'Dockerfile'
  #     - '.github/workflows/build-pro-image.yml'
  # pull_request:
  #   branches:
  #     - '**'
  #   paths:
  #     - 'packages/**'
  #     - 'docker/nocobase/**'
  #     - 'Dockerfile'
  #     - '.github/workflows/build-docker-image.yml'
>>>>>>> 2959dd5d

jobs:
  get-plugins:
    uses: nocobase/nocobase/.github/workflows/get-plugins.yml@main
    secrets: inherit
  build-and-push:
    if: github.event.pull_request.head.repo.fork != true
    runs-on: ubuntu-latest
    needs: get-plugins
    services:
      verdaccio:
        image: verdaccio/verdaccio:5
        ports:
          - 4873:4873
    steps:
      - name: Get pro plugins
        id: get-pro-plugins
        run: |
          if [[ "${{ github.head_ref || github.ref_name }}" == "next" ]]; then
            echo "proRepos=$(echo '${{ needs.get-plugins.outputs.beta-plugins }}')" >> $GITHUB_OUTPUT
          elif [[ "${{ github.head_ref || github.ref_name }}" == "develop" ]]; then
            echo "proRepos=$(echo '${{ needs.get-plugins.outputs.alpha-plugins }}')" >> $GITHUB_OUTPUT
          else
            echo "proRepos=$(echo '${{ needs.get-plugins.outputs.rc-plugins }}')" >> $GITHUB_OUTPUT
          fi
      - uses: actions/create-github-app-token@v1
        id: app-token
        with:
          app-id: ${{ vars.NOCOBASE_APP_ID }}
          private-key: ${{ secrets.NOCOBASE_APP_PRIVATE_KEY }}
          repositories: nocobase,pro-plugins,${{ join(fromJSON(steps.get-pro-plugins.outputs.proRepos), ',') }}
          skip-token-revoke: true
      - name: Checkout
        uses: actions/checkout@v3
        with:
          token: ${{ steps.app-token.outputs.token }}
          submodules: true
      - name: Checkout pro-plugins
        uses: actions/checkout@v3
        with:
          repository: nocobase/pro-plugins
          ref: main
          path: packages/pro-plugins
          fetch-depth: 0
          token: ${{ steps.app-token.outputs.token }}
      - run: |
          cd packages/pro-plugins &&
          if git show-ref --quiet refs/remotes/origin/${{ github.head_ref || github.ref_name }}; then
            git checkout ${{ github.head_ref || github.ref_name }}
          else
            if git show-ref --quiet refs/remotes/origin/${{ github.event.pull_request.base.ref }}; then
              git checkout ${{ github.event.pull_request.base.ref }}
            else
              git checkout main
            fi
          fi
      - name: Clone pro repos
        shell: bash
        run: |
          for repo in ${{ join(fromJSON(steps.get-pro-plugins.outputs.proRepos), ' ') }}
          do
          git clone -b main https://x-access-token:${{ steps.app-token.outputs.token }}@github.com/nocobase/$repo.git packages/pro-plugins/@nocobase/$repo
          done
      - run: |
          for repo in ${{ join(fromJSON(steps.get-pro-plugins.outputs.proRepos), ' ') }}
          do
            cd ./packages/pro-plugins/@nocobase/$repo
            if git show-ref --quiet refs/remotes/origin/${{ github.head_ref || github.ref_name }}; then
              git checkout ${{ github.head_ref || github.ref_name }}
            else
              if git show-ref --quiet refs/remotes/origin/${{ github.event.pull_request.base.ref }}; then
                git checkout ${{ github.event.pull_request.base.ref }}
              else
                git checkout main
              fi
            fi
            cd ../../../../
          done
      - name: rm .git
        run: |
          rm -rf packages/pro-plugins/.git
          for repo in ${{ join(fromJSON(steps.get-pro-plugins.outputs.proRepos), ' ') }}
          do
            rm -rf packages/pro-plugins/@nocobase/$repo/.git
          done
          git config --global user.email "you@example.com"
          git config --global user.name "Your Name" && git add -A && git commit -m "tmp commit"
      - name: Set up QEMU
        uses: docker/setup-qemu-action@v2
      - name: Set up Docker Buildx
        uses: docker/setup-buildx-action@v2
        with:
          driver-opts: network=host
      - name: Docker meta
        id: meta
        uses: docker/metadata-action@v4
        with:
          images: |
            nocobase/nocobase
          tags: |
            type=ref,event=branch
            type=ref,event=pr
            type=semver,pattern={{version}}
            type=semver,pattern={{major}}.{{minor}}

      - name: Login to Aliyun Container Registry
        uses: docker/login-action@v2
        with:
          registry: ${{ secrets.ALI_DOCKER_REGISTRY }}
          username: ${{ secrets.ALI_DOCKER_USERNAME }}
          password: ${{ secrets.ALI_DOCKER_PASSWORD }}

      - name: Set tags
        id: set-tags
        run: |
          echo "::set-output name=tags::${{ secrets.ALI_DOCKER_REGISTRY }}/${{ steps.meta.outputs.tags }}"
      - name: Set variables
        run: |
          target_directory="./packages/pro-plugins/@nocobase"
          subdirectories=$(find "$target_directory" -mindepth 1 -maxdepth 1 -type d -exec basename {} \; | tr '\n' ' ')
          trimmed_variable=$(echo "$subdirectories" | xargs)
          packageNames="@nocobase/${trimmed_variable// / @nocobase/}"
          pluginNames="${trimmed_variable//plugin-/}"
          BEFORE_PACK_NOCOBASE="yarn add @nocobase/plugin-notifications @nocobase/plugin-disable-pm-add $packageNames -W --production"
          APPEND_PRESET_LOCAL_PLUGINS="notifications,disable-pm-add,${pluginNames// /,}"
          echo "var1=$BEFORE_PACK_NOCOBASE" >> $GITHUB_OUTPUT
          echo "var2=$APPEND_PRESET_LOCAL_PLUGINS" >> $GITHUB_OUTPUT
        id: vars
      - name: Build and push
        uses: docker/build-push-action@v3
        with:
          context: .
          file: Dockerfile.pro
          build-args: |
            VERDACCIO_URL=http://localhost:4873/
            COMMIT_HASH=${GITHUB_SHA}
            PLUGINS_DIRS=pro-plugins
            BEFORE_PACK_NOCOBASE=${{ steps.vars.outputs.var1 }}
            APPEND_PRESET_LOCAL_PLUGINS=${{ steps.vars.outputs.var2 }}
          push: true
          tags: ${{ steps.set-tags.outputs.tags }}
      - name: Deploy NocoBase
        env:
          IMAGE_TAG: ${{ steps.meta.outputs.tags }}
        run: |
          echo $IMAGE_TAG
          export APP_NAME=$(echo $IMAGE_TAG | cut -d ":" -f 2)
          echo $APP_NAME
          curl --retry 2 --location --request POST "${{secrets.NOCOBASE_DEPLOY_HOST}}$APP_NAME" \
            --header 'Content-Type: application/json' \
            -d "{
                \"tag\": \"$APP_NAME\",
                \"dialect\": \"postgres\"
            }"
      - name: Deploy NocoBase V2
        env:
          IMAGE_TAG: ${{ steps.meta.outputs.tags }}
        run: |
          echo $IMAGE_TAG
          export APP_NAME=$(echo $IMAGE_TAG | cut -d ":" -f 2)
          echo $APP_NAME
          curl --retry 2 --location --request POST "${{secrets.NOCOBASE_DEPLOY_HOST_V2}}$APP_NAME" \
            --header 'Content-Type: application/json' \
            -d "{
                \"tag\": \"$APP_NAME\",
                \"dialect\": \"postgres\"
            }"<|MERGE_RESOLUTION|>--- conflicted
+++ resolved
@@ -5,26 +5,6 @@
   cancel-in-progress: true
 
 on:
-<<<<<<< HEAD
-  push:
-    branches:
-      - 'main'
-      - 'next'
-      - 'develop'
-    paths:
-      - 'packages/**'
-      - 'Dockerfile.pro'
-      - 'package.json'
-      - '.github/workflows/build-pro-image.yml'
-  pull_request:
-    branches:
-      - '**'
-    paths:
-      - 'packages/**'
-      - 'docker/nocobase/**'
-      - 'Dockerfile'
-      - '.github/workflows/build-docker-image.yml'
-=======
   workflow_dispatch:
   # push:
   #   branches:
@@ -43,7 +23,6 @@
   #     - 'docker/nocobase/**'
   #     - 'Dockerfile'
   #     - '.github/workflows/build-docker-image.yml'
->>>>>>> 2959dd5d
 
 jobs:
   get-plugins:
