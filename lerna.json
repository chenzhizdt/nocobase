--- conflicted
+++ resolved
@@ -1,9 +1,5 @@
 {
-<<<<<<< HEAD
   "version": "1.6.0-alpha.5",
-=======
-  "version": "1.5.0-beta.10",
->>>>>>> 22ecd87c
   "npmClient": "yarn",
   "useWorkspaces": true,
   "npmClientArgs": [
